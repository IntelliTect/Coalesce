--- conflicted
+++ resolved
@@ -1,4 +1,3 @@
-<<<<<<< HEAD
 # 6.0.0
 
 ## Breaking Changes
@@ -22,7 +21,7 @@
 - `c-input`: Added a `filter` prop to for enum inputs to restrict the values available for selection.
 - `c-admin-display`: Binary values now render as links that will download the value as a file, instead of only showing the length in bytes.
 - `c-datetime-picker`: Added prop `showTodayButton`
-=======
+
 # 5.3.8
 
 - Fix error in bulk saves where inheritance workaround added in 5.3.6 was not specific enough.
@@ -30,7 +29,6 @@
 # 5.3.7
 
 - Fix error in bulk saves where children of a model that has been `$remove()`'d where neither the children nor the removed model have PKs would still attempt to create.
->>>>>>> bbbb55fd
 
 # 5.3.6
 
