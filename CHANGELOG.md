<<<<<<< HEAD
# 6.0.0

## Breaking Changes

- Vue 2 support has been dropped.
- The CommonJS build of coalesce-vue has been dropped - only the ESM build remains. Most projects should be unaffected.
- `ViewModel.$getErrors` now returns a `string[]` instead of a `Generator<string>`.
- `StandardBehaviors.AfterDelete` is now `AfterDeleteAsync` and has a different signature and semantics. Instead of modifying the resulting `item` and `includeTree` with `ref` parameters, these values can be optionally overridden by returning an ItemResult with its `Object` and `IncludeTree` properties populated with non-null values.

## Features

- All endpoints with bodies are now send as JSON instead of form data, with the exception of those endpoints with file parameters and only scalar parameters (no complex parameters) beyond the file parameters.
- Added `$search`, `$filter`, and `$orderBy` shorthands to ListViewModel.
- Coalesce's Vite middleware (`UseViteDevelopmentServer`) now checks if your installed NPM packages match what's defined in package.json and package-lock.json, presenting an in-browser warning if they do not. This helps avoid forgetting to reinstall packages after pulling down changes in multi-developer projects.
- Added a `filter` prop to `c-input` for enum inputs to restrict the values available for selection.
=======
# 5.3.3

## Fixes
- Add model validation error when ForeignKeyAttribute references a navigation prop that doesn't exist.
- Fix code gen performance regression introduced in 5.3.2

# 5.3.2

## Fixes

- Fix error in .NET 9 thrown by vite development middleware if the HTTPS cert directory doesn't exist.
- Fix `ViewModel.$load` and `ListViewModel.$load` not properly working with `.useResponseCaching()`.
- Entities that own multiple one-to-one relationships should no longer throw errors when generating.
- Don't duplicate data source parameters in OpenAPI parameter collections.
- Fix error `this._removeFromParentCollection is not a function` thrown when calling `ViewModel.$delete.confirmInvoke()`.
- Remove incorrect generation of `ReadFormAsync` for binary parameters on GET endpoints.

>>>>>>> beecf10d

# 5.3.1

## Fixes

- Fix error thrown by `CoalesceApiDescriptionProvider` when a custom method on a model or service has an explicitly `[Inject]`ed data source parameter.

# 5.3.0

## Features

- Added `multiple` prop to `c-select`, allowing for the selection of multiple models.
- `c-select-many-to-many` is now based on `c-select` rather than `v-autocomplete`. As a result, it has gained support for all of the props and slots of `c-select`.
- Added strong types for pass-through Vuetify slots and props to `c-input`, `c-select`, `c-select-many-to-many`, and `c-datetime-picker`.
- Added a `color` prop to `c-datetime-picker`.
- Added experimental client-side support for System.Text.Json's PreserveReferences reference handling option in server responses. This does not require changes to your JSON settings in Program.cs - instead, it is activated by setting `refResponse` on the `DataSourceParameters` for a request (i.e. the `$params` object on a ViewModel or ListViewModel). This option can significantly reduce response sizes in cases where the same object occurs many times in a response.
- `useBindToQueryString`/`bindToQueryString` supports primitive collections from metadata without needing to specify explicit parsing logic
- Data Sources now support complex type (object, and arrays of objects) parameters
- Object and array data source parameters can now be passed as JSON, allowing for significantly reduced URL size for parameters like collections of numbers.

## Fixes

- `c-select` `open-on-clear` prop once again functions as expected.
- `c-select` now closes when changing focus to other elements on the page
- Multi-line strings now emit correctly into generated metadata (e.g. a multi-line description for a property)
- Validation attributes on data source parameters are enforced correctly

# 5.2.1

## Fixes

- API clients with response caching enabled were not passing parameters correctly

# 5.2.0

## Features

- Added support for .NET 9.
- Added a `reset` method to all [API caller objects](https://intellitect.github.io/Coalesce/stacks/vue/layers/api-clients.html#api-callers). This method resets all stateful fields on the object to default values.
- Template: Added username/password auth option (aka individual user accounts, aka local accounts)

## Fixes

- Fix an ObjectDisposedException from `StandardBehaviors.GetExceptionResult` when using an `IDbContextFactory` in an `Execute[Save|Delete]Async` implementation.

# 5.1.0

## Features

- All Coalesce-generated endpoints that accept a formdata body now also accept a JSON body. Existing formdata endpoints remain unchanged. `coalesce-vue` does not yet use these new endpoints.
- Automatically produce user-friendly response messages in behaviors for Save and Delete operations that fail due to a violation of a SQL Server foreign key or unique constraint. This behavior can be controlled with the `DetailedEfConstraintExceptionMessages` setting in `.AddCoalesce(c => c.Configure(o => { ... }))`, or by overriding `StandardBehaviors.GetExceptionResult`. This is not a substitute for adding proper validation or other handling of related entities - it only exists to provide a better user experience in cases where the developer has forgotten to handle these situations. This behavior does respect Coalesce's security model and won't produce descriptions of types or values that the user is not allowed to see. (#468)
- Error responses now include inner exception messages when `DetailedExceptionMessages` is enabled. (#468)
- Add additional audit configuration methods to allow for allow-listing certain properties.
- `c-admin-table`: Clicking a row takes you to the details page (#465)
- `c-admin-table`: Always show button for details page (#465)

## Fixes

- Service controllers missing `ActionResult File(IFile)` method. (#474)
- Handle sequences of digits when converting PascalCase to Title Case ("Is24h" => "Is 24h") (#469)
- `c-select`: Not respecting disabled/readonly state in all cases when opening menu (#473)
- `c-select`: The "Max _N_ items retrieved" message now accounts for list calls that don't provide a count, e.g. by passing `noCount=true`.
- `c-admin-editor`: Don't show save button when read-only
- `c-admin-table`: Surgical saves not working for items added with the "Add Item" button in editable mode. (#472)

## Other

- `CoalesceOptions.DetailedEntityFrameworkExceptionMessages` has been renamed to `CoalesceOptions.DetailedEFMigrationExceptionMessages`

# 5.0.3

## Fixes

- Remove flawed logic that chooses the wrong foreign key for navigation properties where the target type of the navigation property has a primary key that also serves as a foreign key in some other relationship. In exceedingly rare cases, you may now have to add a `[ForeignKey(Name = ...)]` attribute to any navigation properties that may now throw a codegen validation error that their foreign key property cannot be discovered automatically. Related to this issue, `ClassViewModel.IsOneToOne` is now deprecated and slated for future removal.

# 5.0.2

## Features

- Make "not found" messages from data sources clearer when the ID is null or empty string. (#447)
- Added multi-tenancy options to the template. (#441, #461)

## Fixes

- Template: adjust manual chunking configuration to avoid circular deps. (#455)
- Audit logs: key props now respect configured property exclusions.
- Audit logs: improper default formatting for primitive collections. (#459)
- `c-admin-method` now preserves newlines when displaying success messages.
- `c-select` not defaulting optional method parameters as clearable.
- Method object parameters passed sent as null on the client were received as a default instance of the object on the server. (#456)
- Non-nullable value types as root custom method parameters were rejected by ModelState validation. (#464)

# 5.0.1

## Fixes

- `c-input` once again respects the validation rules defined by the bound ViewModel.
- `c-select-many-to-many`, when selecting an item, will now attempt to reuse a matching, previously removed item that has not yet been committed with a $bulkSave. This prevents unnecessary delete+create of the same item in a many-to-many when the user changes their mind about the inclusion of an item.

# 5.0.0

## Breaking Changes

- Support for Knockout.js, previously deprecated, has been fully removed.
- Drop all .NET targets except .NET 8

### Breaking: Backend/C#

- Removed automatic `DbContext.SaveChanges()` call from model instance method API endpoints. Model instance methods that intend to save any changes to the database now must inject a `DbContext` and perform this save explicitly. (#405)
- ASP.NET `ModelState` validation is now always performed against all inputs to all endpoints.
- `ClaimsPrincipalExtensions` has been removed. Claim names/types can vary significantly depending on the authentication schemes used within a project, so these are best left defined on a per-project basis. Replacements are present in the new Coalesce project template.
- `IDataSource.GetItemAsync` and `IDataSource.GetListAsync` no longer return tuples. The IncludeTree return from these methods is now attached to the ItemResult/ListResult.
- `StandardBehaviors.AfterSave` is now `AfterSaveAsync` and has a different signature and semantics. Instead of modifying the resulting `item` and `includeTree` with `ref` parameters, these values can be optionally overridden by returning an ItemResult with its `Object` and `IncludeTree` properties populated with non-null values.
- Generated DTOs now generate separate Parameter DTOs (for inputs) and Response DTOs (for outputs). This results in much cleaner and more accurate OpenAPI definitions.
- `IntelliTect.Coalesce.AuditLogging` no longer utilizes `Z.EntityFramework.Plus` - the internal implementation is now purpose-built for Coalesce's needs. Most of the configuration options that were useful to Coalesce applications have been preserved with the same API.
- Audit logging by default now only merges changes when all changes are to non-discrete properties. For all other changes, new records are inserted every time. A plain string is an example of a non-discrete property, while a foreign key is an example of a discrete property.
- `ListResult<T>` constructors have been adjusted to prevent incorrect overload resolution when cloning ListResult objects. The `IListResult` and `IApiResult` interfaces has been removed and replace with a non-generic `ListResult` abstract base class. (#445)

### Breaking: Frontend/Typescript

- Many dependency minimum versions increased, including `vue`, `vue-router`, `vuetify`, `typescript` (5.5+), `date-fns`, and more.
- `bindToQueryString`: some parameters were converted to an options object, overloads added for easier binding to a `ref` (#396)
- API callers (e.g. `ViewModel.$save`) now directly return the inner data from their response ListResult/ItemResult instead of returning the outer axios response. The raw response of the previous request is now available on `.rawResponse`.
- The content disposition of file downloads defaults to "inline" instead of "attachment". This allows files to be opened for display in a browser tab. Forced downloads can still be achieved by placing the `download` attribute on the HTML `a` tag that links to the endpoint's URL, or by setting `ForceDownload` on the `File` object instantiated in your C# method.
- `FilterParameters.filter` is always initialized to an empty object to make binding easier (no need to manually initialize it and sprinkle your code with null forgiveness operators).

## Deprecations

- Support for Vue 2 is officially deprecated. `coalesce-vue-vuetify2` will receive critical bugfixes, but will no longer receive new features that Vue 3 receives. If your application is still on Vue 2, you should [migrate ASAP](https://intellitect.github.io/Coalesce/stacks/vue/vue2-to-vue3.html).
- `ControllerActionAttribute` has been merged into `ExecuteAttribute`.
- `LoadFromDataSourceAttribute` has been merged into `ExecuteAttribute`.
- `CreateControllerAttribute` deprecated in favor of using either `[InternalUse]` or `[Create]`/`[Read]`/`[Edit]`/`[Delete]` to preclude the API endpoints of types.
- TypeScript API clients: `withSimultaneousRequestCaching` renamed to `useSimultaneousRequestCaching`.
- `SecurityPermissionLevels.AllowAuthorized` has been renamed to `SecurityPermissionLevels.AllowAuthenticated` (this enum is used by security attributes).
- `ControllerAttribute` is deprecated.

## Features

- A new Coalesce project template has been created, with parameters for common features. Check this out on the Getting Started page in the documentation. (#438) (#428)

### Backend/C#/Codegen

- Support enum collections on models
- Warn during codegen when NPM dependency versions don't match NuGet versions. (#144)
- Add `--verify` parameter to Coalesce CLI, for use in CI builds to ensure that code generation was not forgotten.
- Added helpful error messages for database migration issues during development (#439)
- Treat `DataType.Html` as multiline text
- Reduced the verbosity of save validation error message
- IncludeTrees are now be produced from most forms of projected queries (#437)

### Frontend/Typescript

- Added a custom time picker to c-datetime-picker since the Vuetify one doesn't fit our needs. (#309, #411)
- Added support for explicit bulk saves to `c-admin-editor-page` and `c-admin-table-page`. This can be passed as a prop through their routes, and defaults to "auto" which requires an explicit save when creating a model that contains init-only fields. (#410)
- Typescript types improved for many coalesce-vue-vuetify3 components.
- Declare more permissive (and accurate) types for ViewModel object/collection props (#371)
- Generated DataSources are now always reactive - no need to explicitly wrap in `reactive` in order to bind parameters.
- DataSources namespaces are aliased onto generated ViewModel and ListViewModel classes.
- Model classes may now have descriptions (via C# attributes), visible in admin pages (#419)
- Support Suspense/KeepAlive in `bindToQueryString` (#396)
- Always show action button column in `c-table` (#420)
- Improved UX on editable admin tables
- Add `DisplayOptions` parameter to `ViewModel.$display` (#400)
- Add `ApiState.confirmInvoke` (#412)
- Add `ViewModel.$bulkSavePreview` (#413)
- Add `immediate` parameter to list auto-load
- Add `useSimultaneousRequestCaching` to ApiState

## Fixes

- OpenAPI definitions for file download endpoints are now emitted correctly. (#436)
- Data source parameters not passed to root data source for bulk saves
- Don't force init-only properties to be required. (#386)
- Stop defaulting persistent-clear enabled on c-select
- Don't attempt to show native datepicker on disabled/readonly c-datetime-picker (#407)
- `for="ModelType"` syntax not working on c-select-string-value
- `$savingProps` getting cleared a tick before model reload after save in vue3.
- Be more careful about automatically opening `c-select-string-value` when the search term changes.
- `c-select-string-value` search input bound incorrectly
- Broken PK detection for StandaloneEntities
- Bulk saves looking at wrong metadata to determine property relational role
- Prevent scroll jumps when c-loader-status progress bar shows/hides (even when placeholder is used).
- Stack overflow when reloading existing recursive ViewModel with recursive input
- Vue module augmentation incompatible with newer vue-router versions
- Vite-plugin: handle invalid local cert files
- Vite-plugin: handle nested `public` folder structures
- Remove opening delay when clicking a c-select.

---

Notice: Coalesce versions prior to v5 did not use a typical release cadence. The changes for these versions have been broken down by month, up through April 2023.

# 4.0.0 2024-07

- feat: support collections of primitives as data source parameters
- fix: #370 `<see>` comments in XML docs are dropped
- fix: autofocus on c-select
- fix: incorrect attribute inheritance in c-select
- fix: incorrect defaults for `clearable` in c-select
- fix: incorrect serialization of null datasource parameters

# 4.0.0 2024-06

- feat: add `additionalRoots` option to $bulkSave
- feat: add `$modelOnlyMode` to `ListViewModel` for more performant read-only usages.
- feat: ban async void
- feat: bulk save enhancements
- fix: stack overflow when reloading existing recursive ViewModel with recursive input

# 4.0.0 2024-05

- chore!: remove eol net7 target
- feat: support `instanceof` operator on models, even if the model was created from the model constructor
- feat: support for ServiceViewModel in c-admin-method(s?)
- fix: #385 display functions/components didn't handle many-to-many collections
- fix: bulk saves failing to save child objects that lack both a reference navigation and a foreign key to their parent.
- fix: don't generate `displayProp` metadata for datasources
- fix: allow null `model` prop on all components that accept it
- fix: c-select not propagating update:modelValue event for inputs that delegate to coalesce components

# 4.0.0 2024-04

- feat: #379 allow global suppression of auto-includes
- fix: don't generate `required` rules for properties that are not sent to the server
- fix: improve threadsafety of ReflectionRepository
- fix(audit): better logic for excluding empty entries that won't break on entities with alternate keys or composite keys.
- types: strongly type `key` parameter of `bindToQueryString`

# 4.0.0 2024-03

- feat: respect HiddenAttribute for methods in vue
- fix: c-select getting stuck on `defineModel` local values
- fix: support DateOnly and TimeOnly in bulkSave

# 4.0.0 2024-02

- feat: #334 add `autosave` functions to ListViewModel
- feat: #369 make code generation MUCH faster
- feat: add a `-WhatIf` CLI option
- feat: expose `GetDataSourceType` on `IDataSourceFactory` and `GetBehaviorsType` on `IBehaviorsFactory`.
- feat: skip loading data that is possibly more stale than a ViewModel's current data.
- feat: acquire member descriptions from `DescriptionAttribute` if `DisplayAttribute` not present
- fix: allow `AddCoalesce()` to work when web services are not present.
- fix: c-select "No results found" message missing
- fix: dont load navigation props if `skipSaving` is true and the nav prop's FK is saving.
- fix: issue where a transformed index.html could be written to wwwroot before the real vite dev server port has a chance to be obtained from vite.
- fix: warnings in vue 3.4.15+ about mutations in computed getters.
- fix: `ViewModelCollection.filter()` and similar array functions to produce a plain array instead of a ViewModelCollection.

# 4.0.0 2024-01

- feat!: emit method call signatures that more accurately reflect optionality of parameters
- feat: #343 add `progress-absolute` prop to `c-loader-status`
- feat: add new syntax for simple usages of `c-loader-status`
- feat: allow viewmodel dirty tracking to detect direct mutations of primitive collection props
- feat: #291 add delete button to c-admin-editor
- feat: add generics to components for better intellisense (#357)
- fix: improper operator precedence in dto edit role checks with multiple role lists
- fix: #347 strip extraneous periods from combined validation message when saves fail.
- fix: #351 overflow for very large value in RangeAttribute
- fix: guid frontend validation rule not getting emitted
- fix(c-select): simplify hint logic, allow null hint
- fix(hmr): update worker import transform for vite 5
- fix(vue3): allow `null` for c-display's `model` prop

# 4.0.0 2023-12

- feat: #290 support some new .net 8 validation attributes
- feat: #342 improve validation of duplicate names
- fix: #325 incorrect URL validation regex
- fix: #350 incorrect HTTP status code returned for forbidden authenticated users
- fix: add more property names for user navigation property detection to audit logs
- fix: audit log long property name wrapping
- fix: c-select-many-to-many - don't forcibly disable in possible bulkSave usage scenarios.
- fix: multitude of fixes for c-admin-audit-log-page

# 4.0.0 2023-11

- refactor!: Removed `System.Linq.Dynamic`
- feat(audit-logs)!: Add a `Description` property to IAuditLog that will be populated from the changed entity's list text.
- feat: #331 implement custom property restrictions with `RestrictAttribute`.
- feat: add `predicate` option to $bulkSave
- feat: add simple EF entity created/modified by/date stamping hook
- feat: support `DefaultValueAttribute` (#308)
- feat: make `ClaimsPrincipal` non-nullable throughout DataSources, Behaviors, and MappingContext.
- fix: bulk save not traversing all children in some scenarios
- fix: default format string for TimeOnly values was including the date
- fix: don't overwrite actively saving props with stale data from get/list calls.
- fix: don't use string_agg in audit log merging for maximum sql server version compatibility
- fix: ListViewModel.$items initial value was incorrect
- fix: preserve two-letter uppercase in ToProperCase
- fix: prevent conflation of Symbol and Reflection TypeViewModel instances
- fix(hmr-plugin): don't copy directories that don't exist
- fix(vue2): ListViewModel.$items reactivity

# 4.0.0 2023-10

- feat: add audit logging (#327)
- feat: support discovering foreign keys via `[ForeignKeyAttribute]` placed on a collection navigation props. Support foreign keys that do not have a reference navigation prop.
- fix: respect attribute inheritance in Symbol contexts
- fix: allow getter-only collection navigation properties
- fix: correctly parse "Z" offset specifier in parseJSONDate
- fix: fix a few scenarios and add a few test around foreign keys without reference nav props
- fix: update classes in c-select to reflect classes used by latest vuetify
- fix: user field detection on c-admin-audit-log-page
- fix(vue2): participate in RefUnwrapBailTypes

# 4.0.0 2023-09

- chore!: remove targets for netstandard and netcoreapp2.2.
- feat!: Added bulk saves (#312, #316)
- feat: support `DateOnly` and `TimeOnly`.
- feat: #293 don't render editors for readonly fields in editable tables
- feat: #294 add `cache` prop to `c-select` and `c-select-many-to-many`
- feat: #296 suppress "Request Aborted" failures on page unload in Firefox
- feat: #313 purge stale response cache entries, and don't error when the storage destination is full
- feat: support named options instances with `UseViteDevelopmentServer`.
- feat: support net8.0 (#317)
- fix: always allow generator tools to roll forward to latest SDK
- fix: don't raise a generation error if the only exposed types are services (no models or external types)
- fix: #315 improper concatenation to null and other UX issues with c-select

# 4.0.0 2023-08

- feat: add additional css classes to c-admin-editor and c-table for custom styling
- feat(vue3): pass slots through c-input
- fix: input component binding to args on ApiCaller instances for types that aren't directly delegated by c-input was not working. Fixes for c-select, c-datetime-picker, c-select-values, and - c-select-string-values.
- fix(vite-plugin) #289: copy public folder on startup so that static assets are not missing.
- fix(vue3): adjust classes used by hide-non-error-details
- fix(vue3): c-datetime-picker was passing raw strings to validation rules
- fix(vue3): do not pass default slot through c-input to vuetify components.
- fix(vue3): don't allow defaults to override the variant of the search field in c-select, as some variants look bad, including `outlined` which will obscure the loading bar with the field's outline.
- fix(vue3): fix handling of clearing c-datetime-picker

# 4.0.0 2023-07

- fix(vue3): #310 simultaneous changes of querystring bound values not working due to stale reads of current querystring.
- fix(vue3): #311 use RefUnwrapBailTypes to inform vue's types that our ViewModels explicitly perform their own reactivity.
- fix(vue3): handle the "clear" button in html5 date inputs
- fix(vue3): leaky styling of `ul` in `c-loader-status`

# 4.0.0 2023-06

- feat!: don't treat abstract entities as if they have no DbSet.
- feat: greatly improve the formats of user input that will be parsed by c-datetime-picker. Also, the vue3 version of c-datetime-picker now emits input as the user types, rather than only on change/blur/- enter.
- feat: support custom display names for model types
- feat(vue): improve customizability of admin pages
- fix (vue3): #298 broken behavior in html5 date pickers.
- fix: handle data source name case-insensitively in mapParamsToDto
- fix: partially revert 39ea504b4 - nullable properties on attributes can't be set with initializers.
- fix: validation errors on c-admin-editor were not being eagerly displayed when editing an existing object

# 4.0.0 2023-05

fix: don't make identity PKs required when they're a reference type (e.g. `string`)
fix: don't require navigation props

# 4.0.0 2023-04

- chore: fix warning in knockout \_Layout.cshtml
- chore: remove targets for netcoreapp3.1, which is EOL
- feat #285: Add NoAutoInclude property to ReadAttribute that will disable the Default Loading Behavior.
- feat: #288 add frontend vue validation for `[UrlAttribute]`
- feat: emit subtype metadata for EmailAddress and Phone attributes.
- feat(vue): #286 Add constructors to generated data sources to allow inline initialization of values
- fix: #284 Always skip non-IsClientSerializable properties for validation
- fix: non-nullable numbers with a `[Range]` excluding zero are implicitly required
- fix: typescript 5 doesn't like usage of raw numbers where enums are expected in generated metadata
- fix!: remove arbitrary default depth on mapToDto.
- fix(vite-plugin): correctly escape newlines so they are rendered correctly into index.html
- fix(vue3): prevent bindToQueryString from mutating the querystring of the new route during navigation<|MERGE_RESOLUTION|>--- conflicted
+++ resolved
@@ -1,4 +1,3 @@
-<<<<<<< HEAD
 # 6.0.0
 
 ## Breaking Changes
@@ -14,7 +13,7 @@
 - Added `$search`, `$filter`, and `$orderBy` shorthands to ListViewModel.
 - Coalesce's Vite middleware (`UseViteDevelopmentServer`) now checks if your installed NPM packages match what's defined in package.json and package-lock.json, presenting an in-browser warning if they do not. This helps avoid forgetting to reinstall packages after pulling down changes in multi-developer projects.
 - Added a `filter` prop to `c-input` for enum inputs to restrict the values available for selection.
-=======
+
 # 5.3.3
 
 ## Fixes
@@ -32,7 +31,6 @@
 - Fix error `this._removeFromParentCollection is not a function` thrown when calling `ViewModel.$delete.confirmInvoke()`.
 - Remove incorrect generation of `ReadFormAsync` for binary parameters on GET endpoints.
 
->>>>>>> beecf10d
 
 # 5.3.1
 
