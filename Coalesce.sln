﻿
Microsoft Visual Studio Solution File, Format Version 12.00
# Visual Studio Version 17
VisualStudioVersion = 17.0.31903.59
MinimumVisualStudioVersion = 10.0.40219.1
Project("{2150E333-8FDC-42A3-9474-1A3956D46DE8}") = "src", "src", "{18165BA2-31FA-4D8E-94BE-AAD008D6BCEB}"
	ProjectSection(SolutionItems) = preProject
		src\Directory.Build.props = src\Directory.Build.props
	EndProjectSection
EndProject
Project("{2150E333-8FDC-42A3-9474-1A3956D46DE8}") = "Solution Items", "Solution Items", "{3D54FE4D-75AC-4E0C-99B9-13C3D7AAFFAF}"
	ProjectSection(SolutionItems) = preProject
		.editorconfig = .editorconfig
		.gitignore = .gitignore
		.lutignore = .lutignore
		Coalesce.lutconfig = Coalesce.lutconfig
<<<<<<< HEAD
		src\Common.props = src\Common.props
=======
		src\Directory.Build.props = src\Directory.Build.props
>>>>>>> e2d6985d
		version.txt = version.txt
	EndProjectSection
EndProject
Project("{2150E333-8FDC-42A3-9474-1A3956D46DE8}") = "test", "test", "{CCBE3CC2-7DA3-4BA1-96A1-7BAAF8533D58}"
EndProject
Project("{9A19103F-16F7-4668-BE54-9A1E7A4F7556}") = "IntelliTect.Coalesce", "src\IntelliTect.Coalesce\IntelliTect.Coalesce.csproj", "{3539E1E7-0DA6-4B02-83F9-FB40FBF5879F}"
EndProject
Project("{9A19103F-16F7-4668-BE54-9A1E7A4F7556}") = "IntelliTect.Coalesce.CodeGeneration", "src\IntelliTect.Coalesce.CodeGeneration\IntelliTect.Coalesce.CodeGeneration.csproj", "{BDA3EB93-FAD9-4AB2-9E23-0FE133816044}"
EndProject
Project("{9A19103F-16F7-4668-BE54-9A1E7A4F7556}") = "IntelliTect.Coalesce.Tests", "src\IntelliTect.Coalesce.Tests\IntelliTect.Coalesce.Tests.csproj", "{1E015AC9-1537-4078-9167-B5C49A1C7DEE}"
EndProject
Project("{9A19103F-16F7-4668-BE54-9A1E7A4F7556}") = "IntelliTect.Coalesce.CodeGeneration.Knockout", "src\IntelliTect.Coalesce.CodeGeneration.Knockout\IntelliTect.Coalesce.CodeGeneration.Knockout.csproj", "{02E830D5-D0D4-4375-9254-D4E6E97DE218}"
EndProject
Project("{9A19103F-16F7-4668-BE54-9A1E7A4F7556}") = "IntelliTect.Coalesce.Knockout", "src\IntelliTect.Coalesce.Knockout\IntelliTect.Coalesce.Knockout.csproj", "{A8284DB5-F1DA-420F-B602-F9DD95AEED8D}"
EndProject
Project("{2150E333-8FDC-42A3-9474-1A3956D46DE8}") = "playground", "playground", "{AC58582C-916B-432E-B379-0FD58A663BF1}"
	ProjectSection(SolutionItems) = preProject
		coalesce-ko.json = coalesce-ko.json
		coalesce-vue2.json = coalesce-vue2.json
		coalesce-vue3.json = coalesce-vue3.json
		playground\Directory.Build.props = playground\Directory.Build.props
	EndProjectSection
EndProject
Project("{9A19103F-16F7-4668-BE54-9A1E7A4F7556}") = "IntelliTect.Coalesce.CodeGeneration.Vue", "src\IntelliTect.Coalesce.CodeGeneration.Vue\IntelliTect.Coalesce.CodeGeneration.Vue.csproj", "{C2259B45-4507-43C3-BA19-D3F07BE1C010}"
EndProject
Project("{9A19103F-16F7-4668-BE54-9A1E7A4F7556}") = "IntelliTect.Coalesce.CodeGeneration.Api", "src\IntelliTect.Coalesce.CodeGeneration.Api\IntelliTect.Coalesce.CodeGeneration.Api.csproj", "{2F87C06D-22C5-453C-94DB-D78B1D8CAED6}"
EndProject
Project("{9A19103F-16F7-4668-BE54-9A1E7A4F7556}") = "IntelliTect.Coalesce.Swashbuckle", "src\IntelliTect.Coalesce.Swashbuckle\IntelliTect.Coalesce.Swashbuckle.csproj", "{7A0788D7-D705-476B-8D89-A0D49A1F201F}"
EndProject
Project("{9A19103F-16F7-4668-BE54-9A1E7A4F7556}") = "IntelliTect.Coalesce.CodeGeneration.Tests", "src\IntelliTect.Coalesce.CodeGeneration.Tests\IntelliTect.Coalesce.CodeGeneration.Tests.csproj", "{E29B88BB-24E8-492F-A807-86C9D7C220B8}"
EndProject
Project("{2150E333-8FDC-42A3-9474-1A3956D46DE8}") = "cli", "cli", "{C13AAB2B-5F4A-43D2-87D5-C58A5C61F8C7}"
	ProjectSection(SolutionItems) = preProject
		src\Cli.Common.props = src\Cli.Common.props
	EndProjectSection
EndProject
Project("{9A19103F-16F7-4668-BE54-9A1E7A4F7556}") = "IntelliTect.Coalesce.DotnetCliTool", "src\IntelliTect.Coalesce.DotnetCliTool\IntelliTect.Coalesce.DotnetCliTool.csproj", "{370CB66D-74B2-4B85-94D3-BCB0EBADFFD2}"
EndProject
Project("{9A19103F-16F7-4668-BE54-9A1E7A4F7556}") = "IntelliTect.Coalesce.DotnetTool", "src\IntelliTect.Coalesce.DotnetTool\IntelliTect.Coalesce.DotnetTool.csproj", "{3AD8C418-9065-45FE-9857-CDEC4996286D}"
EndProject
Project("{9A19103F-16F7-4668-BE54-9A1E7A4F7556}") = "IntelliTect.Coalesce.Vue", "src\IntelliTect.Coalesce.Vue\IntelliTect.Coalesce.Vue.csproj", "{29C706A3-B8A7-43EF-A4AA-F8264DF0ADCA}"
EndProject
Project("{9A19103F-16F7-4668-BE54-9A1E7A4F7556}") = "Coalesce.Domain", "playground\Coalesce.Domain\Coalesce.Domain.csproj", "{B10E3C2F-95BB-4637-BB22-5ED5FDE7667C}"
EndProject
Project("{9A19103F-16F7-4668-BE54-9A1E7A4F7556}") = "Coalesce.Web.Ko", "playground\Coalesce.Web.Ko\Coalesce.Web.Ko.csproj", "{459BB4FE-D267-4208-A223-8B825AE2B9A4}"
EndProject
Project("{9A19103F-16F7-4668-BE54-9A1E7A4F7556}") = "Coalesce.Web.Vue3", "playground\Coalesce.Web.Vue3\Coalesce.Web.Vue3.csproj", "{E4CA7A20-C771-4F64-98E8-90495F1089CA}"
EndProject
Project("{9A19103F-16F7-4668-BE54-9A1E7A4F7556}") = "Coalesce.Web.Vue2", "playground\Coalesce.Web.Vue2\Coalesce.Web.Vue2.csproj", "{A12234E0-DF1F-4042-8CAF-D57F9CED37C0}"
EndProject
Project("{9A19103F-16F7-4668-BE54-9A1E7A4F7556}") = "IntelliTect.Coalesce.Swashbuckle.Tests", "src\IntelliTect.Coalesce.Swashbuckle.Tests\IntelliTect.Coalesce.Swashbuckle.Tests.csproj", "{D5B01884-1B53-4C5D-AE66-04F3B0795FA8}"
EndProject
Project("{9A19103F-16F7-4668-BE54-9A1E7A4F7556}") = "IntelliTect.Coalesce.AuditLogging", "src\IntelliTect.Coalesce.AuditLogging\IntelliTect.Coalesce.AuditLogging.csproj", "{0CCC382C-C626-4C42-905A-7AC1963A4E6B}"
EndProject
Project("{9A19103F-16F7-4668-BE54-9A1E7A4F7556}") = "IntelliTect.Coalesce.AuditLogging.Tests", "src\IntelliTect.Coalesce.AuditLogging.Tests\IntelliTect.Coalesce.AuditLogging.Tests.csproj", "{0808FD33-DA45-4270-82F3-3AE6C66F1D0A}"
EndProject
Global
	GlobalSection(SolutionConfigurationPlatforms) = preSolution
		Debug|Any CPU = Debug|Any CPU
		Release|Any CPU = Release|Any CPU
	EndGlobalSection
	GlobalSection(ProjectConfigurationPlatforms) = postSolution
		{3539E1E7-0DA6-4B02-83F9-FB40FBF5879F}.Debug|Any CPU.ActiveCfg = Debug|Any CPU
		{3539E1E7-0DA6-4B02-83F9-FB40FBF5879F}.Debug|Any CPU.Build.0 = Debug|Any CPU
		{3539E1E7-0DA6-4B02-83F9-FB40FBF5879F}.Release|Any CPU.ActiveCfg = Release|Any CPU
		{3539E1E7-0DA6-4B02-83F9-FB40FBF5879F}.Release|Any CPU.Build.0 = Release|Any CPU
		{BDA3EB93-FAD9-4AB2-9E23-0FE133816044}.Debug|Any CPU.ActiveCfg = Debug|Any CPU
		{BDA3EB93-FAD9-4AB2-9E23-0FE133816044}.Debug|Any CPU.Build.0 = Debug|Any CPU
		{BDA3EB93-FAD9-4AB2-9E23-0FE133816044}.Release|Any CPU.ActiveCfg = Release|Any CPU
		{BDA3EB93-FAD9-4AB2-9E23-0FE133816044}.Release|Any CPU.Build.0 = Release|Any CPU
		{1E015AC9-1537-4078-9167-B5C49A1C7DEE}.Debug|Any CPU.ActiveCfg = Debug|Any CPU
		{1E015AC9-1537-4078-9167-B5C49A1C7DEE}.Debug|Any CPU.Build.0 = Debug|Any CPU
		{1E015AC9-1537-4078-9167-B5C49A1C7DEE}.Release|Any CPU.ActiveCfg = Release|Any CPU
		{1E015AC9-1537-4078-9167-B5C49A1C7DEE}.Release|Any CPU.Build.0 = Release|Any CPU
		{02E830D5-D0D4-4375-9254-D4E6E97DE218}.Debug|Any CPU.ActiveCfg = Debug|Any CPU
		{02E830D5-D0D4-4375-9254-D4E6E97DE218}.Debug|Any CPU.Build.0 = Debug|Any CPU
		{02E830D5-D0D4-4375-9254-D4E6E97DE218}.Release|Any CPU.ActiveCfg = Release|Any CPU
		{02E830D5-D0D4-4375-9254-D4E6E97DE218}.Release|Any CPU.Build.0 = Release|Any CPU
		{A8284DB5-F1DA-420F-B602-F9DD95AEED8D}.Debug|Any CPU.ActiveCfg = Debug|Any CPU
		{A8284DB5-F1DA-420F-B602-F9DD95AEED8D}.Debug|Any CPU.Build.0 = Debug|Any CPU
		{A8284DB5-F1DA-420F-B602-F9DD95AEED8D}.Release|Any CPU.ActiveCfg = Release|Any CPU
		{A8284DB5-F1DA-420F-B602-F9DD95AEED8D}.Release|Any CPU.Build.0 = Release|Any CPU
		{C2259B45-4507-43C3-BA19-D3F07BE1C010}.Debug|Any CPU.ActiveCfg = Debug|Any CPU
		{C2259B45-4507-43C3-BA19-D3F07BE1C010}.Debug|Any CPU.Build.0 = Debug|Any CPU
		{C2259B45-4507-43C3-BA19-D3F07BE1C010}.Release|Any CPU.ActiveCfg = Release|Any CPU
		{C2259B45-4507-43C3-BA19-D3F07BE1C010}.Release|Any CPU.Build.0 = Release|Any CPU
		{2F87C06D-22C5-453C-94DB-D78B1D8CAED6}.Debug|Any CPU.ActiveCfg = Debug|Any CPU
		{2F87C06D-22C5-453C-94DB-D78B1D8CAED6}.Debug|Any CPU.Build.0 = Debug|Any CPU
		{2F87C06D-22C5-453C-94DB-D78B1D8CAED6}.Release|Any CPU.ActiveCfg = Release|Any CPU
		{2F87C06D-22C5-453C-94DB-D78B1D8CAED6}.Release|Any CPU.Build.0 = Release|Any CPU
		{7A0788D7-D705-476B-8D89-A0D49A1F201F}.Debug|Any CPU.ActiveCfg = Debug|Any CPU
		{7A0788D7-D705-476B-8D89-A0D49A1F201F}.Debug|Any CPU.Build.0 = Debug|Any CPU
		{7A0788D7-D705-476B-8D89-A0D49A1F201F}.Release|Any CPU.ActiveCfg = Release|Any CPU
		{7A0788D7-D705-476B-8D89-A0D49A1F201F}.Release|Any CPU.Build.0 = Release|Any CPU
		{E29B88BB-24E8-492F-A807-86C9D7C220B8}.Debug|Any CPU.ActiveCfg = Debug|Any CPU
		{E29B88BB-24E8-492F-A807-86C9D7C220B8}.Debug|Any CPU.Build.0 = Debug|Any CPU
		{E29B88BB-24E8-492F-A807-86C9D7C220B8}.Release|Any CPU.ActiveCfg = Release|Any CPU
		{E29B88BB-24E8-492F-A807-86C9D7C220B8}.Release|Any CPU.Build.0 = Release|Any CPU
		{370CB66D-74B2-4B85-94D3-BCB0EBADFFD2}.Debug|Any CPU.ActiveCfg = Debug|Any CPU
		{370CB66D-74B2-4B85-94D3-BCB0EBADFFD2}.Debug|Any CPU.Build.0 = Debug|Any CPU
		{370CB66D-74B2-4B85-94D3-BCB0EBADFFD2}.Release|Any CPU.ActiveCfg = Release|Any CPU
		{370CB66D-74B2-4B85-94D3-BCB0EBADFFD2}.Release|Any CPU.Build.0 = Release|Any CPU
		{3AD8C418-9065-45FE-9857-CDEC4996286D}.Debug|Any CPU.ActiveCfg = Debug|Any CPU
		{3AD8C418-9065-45FE-9857-CDEC4996286D}.Debug|Any CPU.Build.0 = Debug|Any CPU
		{3AD8C418-9065-45FE-9857-CDEC4996286D}.Release|Any CPU.ActiveCfg = Release|Any CPU
		{3AD8C418-9065-45FE-9857-CDEC4996286D}.Release|Any CPU.Build.0 = Release|Any CPU
		{29C706A3-B8A7-43EF-A4AA-F8264DF0ADCA}.Debug|Any CPU.ActiveCfg = Debug|Any CPU
		{29C706A3-B8A7-43EF-A4AA-F8264DF0ADCA}.Debug|Any CPU.Build.0 = Debug|Any CPU
		{29C706A3-B8A7-43EF-A4AA-F8264DF0ADCA}.Release|Any CPU.ActiveCfg = Release|Any CPU
		{29C706A3-B8A7-43EF-A4AA-F8264DF0ADCA}.Release|Any CPU.Build.0 = Release|Any CPU
		{B10E3C2F-95BB-4637-BB22-5ED5FDE7667C}.Debug|Any CPU.ActiveCfg = Debug|Any CPU
		{B10E3C2F-95BB-4637-BB22-5ED5FDE7667C}.Debug|Any CPU.Build.0 = Debug|Any CPU
		{B10E3C2F-95BB-4637-BB22-5ED5FDE7667C}.Release|Any CPU.ActiveCfg = Release|Any CPU
		{B10E3C2F-95BB-4637-BB22-5ED5FDE7667C}.Release|Any CPU.Build.0 = Release|Any CPU
		{459BB4FE-D267-4208-A223-8B825AE2B9A4}.Debug|Any CPU.ActiveCfg = Debug|Any CPU
		{459BB4FE-D267-4208-A223-8B825AE2B9A4}.Debug|Any CPU.Build.0 = Debug|Any CPU
		{459BB4FE-D267-4208-A223-8B825AE2B9A4}.Release|Any CPU.ActiveCfg = Release|Any CPU
		{459BB4FE-D267-4208-A223-8B825AE2B9A4}.Release|Any CPU.Build.0 = Release|Any CPU
		{E4CA7A20-C771-4F64-98E8-90495F1089CA}.Debug|Any CPU.ActiveCfg = Debug|Any CPU
		{E4CA7A20-C771-4F64-98E8-90495F1089CA}.Debug|Any CPU.Build.0 = Debug|Any CPU
		{E4CA7A20-C771-4F64-98E8-90495F1089CA}.Release|Any CPU.ActiveCfg = Release|Any CPU
		{E4CA7A20-C771-4F64-98E8-90495F1089CA}.Release|Any CPU.Build.0 = Release|Any CPU
		{A12234E0-DF1F-4042-8CAF-D57F9CED37C0}.Debug|Any CPU.ActiveCfg = Debug|Any CPU
		{A12234E0-DF1F-4042-8CAF-D57F9CED37C0}.Debug|Any CPU.Build.0 = Debug|Any CPU
		{A12234E0-DF1F-4042-8CAF-D57F9CED37C0}.Release|Any CPU.ActiveCfg = Release|Any CPU
		{A12234E0-DF1F-4042-8CAF-D57F9CED37C0}.Release|Any CPU.Build.0 = Release|Any CPU
		{D5B01884-1B53-4C5D-AE66-04F3B0795FA8}.Debug|Any CPU.ActiveCfg = Debug|Any CPU
		{D5B01884-1B53-4C5D-AE66-04F3B0795FA8}.Debug|Any CPU.Build.0 = Debug|Any CPU
		{D5B01884-1B53-4C5D-AE66-04F3B0795FA8}.Release|Any CPU.ActiveCfg = Release|Any CPU
		{D5B01884-1B53-4C5D-AE66-04F3B0795FA8}.Release|Any CPU.Build.0 = Release|Any CPU
		{0CCC382C-C626-4C42-905A-7AC1963A4E6B}.Debug|Any CPU.ActiveCfg = Debug|Any CPU
		{0CCC382C-C626-4C42-905A-7AC1963A4E6B}.Debug|Any CPU.Build.0 = Debug|Any CPU
		{0CCC382C-C626-4C42-905A-7AC1963A4E6B}.Release|Any CPU.ActiveCfg = Release|Any CPU
		{0CCC382C-C626-4C42-905A-7AC1963A4E6B}.Release|Any CPU.Build.0 = Release|Any CPU
		{0808FD33-DA45-4270-82F3-3AE6C66F1D0A}.Debug|Any CPU.ActiveCfg = Debug|Any CPU
		{0808FD33-DA45-4270-82F3-3AE6C66F1D0A}.Debug|Any CPU.Build.0 = Debug|Any CPU
		{0808FD33-DA45-4270-82F3-3AE6C66F1D0A}.Release|Any CPU.ActiveCfg = Release|Any CPU
		{0808FD33-DA45-4270-82F3-3AE6C66F1D0A}.Release|Any CPU.Build.0 = Release|Any CPU
	EndGlobalSection
	GlobalSection(SolutionProperties) = preSolution
		HideSolutionNode = FALSE
	EndGlobalSection
	GlobalSection(NestedProjects) = preSolution
		{3539E1E7-0DA6-4B02-83F9-FB40FBF5879F} = {18165BA2-31FA-4D8E-94BE-AAD008D6BCEB}
		{BDA3EB93-FAD9-4AB2-9E23-0FE133816044} = {18165BA2-31FA-4D8E-94BE-AAD008D6BCEB}
		{1E015AC9-1537-4078-9167-B5C49A1C7DEE} = {CCBE3CC2-7DA3-4BA1-96A1-7BAAF8533D58}
		{02E830D5-D0D4-4375-9254-D4E6E97DE218} = {18165BA2-31FA-4D8E-94BE-AAD008D6BCEB}
		{A8284DB5-F1DA-420F-B602-F9DD95AEED8D} = {18165BA2-31FA-4D8E-94BE-AAD008D6BCEB}
		{C2259B45-4507-43C3-BA19-D3F07BE1C010} = {18165BA2-31FA-4D8E-94BE-AAD008D6BCEB}
		{2F87C06D-22C5-453C-94DB-D78B1D8CAED6} = {18165BA2-31FA-4D8E-94BE-AAD008D6BCEB}
		{7A0788D7-D705-476B-8D89-A0D49A1F201F} = {18165BA2-31FA-4D8E-94BE-AAD008D6BCEB}
		{E29B88BB-24E8-492F-A807-86C9D7C220B8} = {CCBE3CC2-7DA3-4BA1-96A1-7BAAF8533D58}
		{370CB66D-74B2-4B85-94D3-BCB0EBADFFD2} = {C13AAB2B-5F4A-43D2-87D5-C58A5C61F8C7}
		{3AD8C418-9065-45FE-9857-CDEC4996286D} = {C13AAB2B-5F4A-43D2-87D5-C58A5C61F8C7}
		{29C706A3-B8A7-43EF-A4AA-F8264DF0ADCA} = {18165BA2-31FA-4D8E-94BE-AAD008D6BCEB}
		{B10E3C2F-95BB-4637-BB22-5ED5FDE7667C} = {AC58582C-916B-432E-B379-0FD58A663BF1}
		{459BB4FE-D267-4208-A223-8B825AE2B9A4} = {AC58582C-916B-432E-B379-0FD58A663BF1}
		{E4CA7A20-C771-4F64-98E8-90495F1089CA} = {AC58582C-916B-432E-B379-0FD58A663BF1}
		{A12234E0-DF1F-4042-8CAF-D57F9CED37C0} = {AC58582C-916B-432E-B379-0FD58A663BF1}
		{D5B01884-1B53-4C5D-AE66-04F3B0795FA8} = {CCBE3CC2-7DA3-4BA1-96A1-7BAAF8533D58}
		{0CCC382C-C626-4C42-905A-7AC1963A4E6B} = {18165BA2-31FA-4D8E-94BE-AAD008D6BCEB}
		{0808FD33-DA45-4270-82F3-3AE6C66F1D0A} = {CCBE3CC2-7DA3-4BA1-96A1-7BAAF8533D58}
	EndGlobalSection
	GlobalSection(ExtensibilityGlobals) = postSolution
		SolutionGuid = {00AED75F-9188-45D1-9D31-5486D4464AF2}
	EndGlobalSection
EndGlobal<|MERGE_RESOLUTION|>--- conflicted
+++ resolved
@@ -14,11 +14,8 @@
 		.gitignore = .gitignore
 		.lutignore = .lutignore
 		Coalesce.lutconfig = Coalesce.lutconfig
-<<<<<<< HEAD
 		src\Common.props = src\Common.props
-=======
 		src\Directory.Build.props = src\Directory.Build.props
->>>>>>> e2d6985d
 		version.txt = version.txt
 	EndProjectSection
 EndProject
