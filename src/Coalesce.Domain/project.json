--- conflicted
+++ resolved
@@ -8,12 +8,6 @@
   },
 
   "dependencies": {
-<<<<<<< HEAD
-    "Microsoft.EntityFrameworkCore": "1.0.0",
-    "Microsoft.EntityFrameworkCore.SqlServer": "1.0.0",
-    "Intellitect.ComponentModel": "1.1.0",
-    "GenFu": "1.1.0"
-=======
     "GenFu": "1.1.1",
     "Intellitect.ComponentModel": "1.0.2-*",
     "Microsoft.EntityFrameworkCore": "1.0.0",
@@ -25,7 +19,6 @@
     "Microsoft.EntityFrameworkCore.Tools": {
       "version": "1.0.0-*"
     }
->>>>>>> 4e840e12
   },
 
   "frameworks": {
