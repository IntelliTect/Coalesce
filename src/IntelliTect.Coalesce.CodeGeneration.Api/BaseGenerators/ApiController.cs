﻿using IntelliTect.Coalesce.CodeGeneration.Generation;
using IntelliTect.Coalesce.DataAnnotations;
using IntelliTect.Coalesce.Mapping;
using IntelliTect.Coalesce.Models;
using IntelliTect.Coalesce.TypeDefinition;
using IntelliTect.Coalesce.Utilities;
using System;
using System.Collections.Generic;
using System.Linq;
using System.Threading.Tasks;

namespace IntelliTect.Coalesce.CodeGeneration.Api.BaseGenerators
{
    public abstract class ApiController : ApiService
    {
        public ApiController(GeneratorServices services) : base(services)
        {
        }

        /// <summary>
        /// Writes the common set of namespaces used by API controllers.
        /// </summary>
        protected string WriteNamespaces(CSharpCodeBuilder b)
        {
            string namespaceName = Namespace;
            if (!string.IsNullOrWhiteSpace(AreaName))
            {
                namespaceName += "." + AreaName;
            }
            var namespaces = new[]
            {
                "IntelliTect.Coalesce",
                "IntelliTect.Coalesce.Api",
                "IntelliTect.Coalesce.Api.Controllers",
                "IntelliTect.Coalesce.Api.DataSources",
                "IntelliTect.Coalesce.Api.Behaviors",
                "IntelliTect.Coalesce.Mapping",
                "IntelliTect.Coalesce.Mapping.IncludeTrees",
                "IntelliTect.Coalesce.Models",
                "IntelliTect.Coalesce.TypeDefinition",
                "Microsoft.AspNetCore.Authorization",
                "Microsoft.AspNetCore.Mvc",
                "Microsoft.AspNetCore.Http",
                "System",
                "System.Linq",
                "System.Collections.Generic",
                "System.ComponentModel.DataAnnotations",
                "System.Net",
                "System.Threading.Tasks",

                // This is the output namespace for the generated DTOs
                $"{namespaceName}.Models"
            };

            b.Line();
            foreach (var ns in namespaces.Where(n => !string.IsNullOrEmpty(n)).OrderBy(n => n))
            {
                b.Line($"using {ns};");
            }

            return namespaceName;
        }

        /// <summary>
        /// Writes the route attribute for an API controller.
        /// If the API controller has routing disabled, nothing will be written.
        /// </summary>
        protected void WriteControllerRouteAttribute(CSharpCodeBuilder b)
        {
#pragma warning disable CS0618 // Type or member is obsolete
            if (!Model.ApiRouted) return;
#pragma warning restore CS0618 // Type or member is obsolete

            if (!string.IsNullOrWhiteSpace(AreaName))
            {
                b.Line($"[Route(\"{AreaName}/api/{Model.ApiRouteControllerPart}\")]");
            }
            else
            {
                b.Line($"[Route(\"api/{Model.ApiRouteControllerPart}\")]");
            }
        }

        private static void WriteControllerActionPreamble(CSharpCodeBuilder b, MethodViewModel method)
        {
            var methodAnnotationName = $"Http{method.ApiActionHttpMethod}";

            b.DocComment($"Method: {method.Name}");
            b.Line($"[{methodAnnotationName}(\"{method.NameWithoutAsync}\")]");
            if (method.Name != method.NameWithoutAsync)
            {
                // Add a route attribute that includes "Async" if it exists in the method name
                // for backwards compatibility (3.0 breaking change).
                b.Line($"[{methodAnnotationName}(\"{method.Name}\")]");
            }
            b.Line(method.SecurityInfo.Execute.MvcAnnotation());
        }

        private static void WriteControllerActionJsonPreamble(CSharpCodeBuilder b, MethodViewModel method)
        {
            if (!method.ApiParameters.Any()) return;

            b.Line();
            using (b.Block($"public class {method.ParameterClassName}"))
            {
                foreach (var param in method.ApiParameters.OrderBy(p => p.HasDefaultValue))
                {
                    string typeName;
                    if (param.PureType.IsFile)
                    {
                        typeName = "IntelliTect.Coalesce.Models.FileParameter";
                        if (param.Type.IsCollection) typeName = $"ICollection<{typeName}>";
                    }
                    else
                    {
                        typeName = param.Type.NullableTypeForDto(isInput: true, dtoNamespace: null, dontEmitNullable: true);
                    }

                    b.Append("public ");
                    b.Append(typeName);
                    b.Append(" ");
                    b.Append(param.PascalCaseName);
                    b.Append(" { get; set; }");
                    if (param.HasDefaultValue)
                    {
                        b.Append(" = ");
                        b.Append(param.CsDefaultValue);
                        b.Append(";");
                    }
                    b.Line();
                }
            }

            WriteControllerActionPreamble(b, method);
        }

        private void WriteControllerActionReturnSignature(CSharpCodeBuilder b, MethodViewModel method)
        {
            var returnType = method.ApiActionReturnTypeDeclaration;
            if (method.ResultType.IsFile)
            {
                // Wrap the signature in ActionResult<> since file-returning methods
                // have mixed return types due to use of the File() method on controllers.
                // This is not baked into ApiActionReturnTypeDeclaration because it ONLY affects
                // the signature, but not the places within the method that we instantiate the return type
                // due to the implcit conversions from T to ActionResult<T>.
                returnType = $"ActionResult<{returnType}>";
            }
            if (method.IsAwaitable || method.IsModelInstanceMethod || method.Parameters.Any(p => p.Type.IsByteArray))
            {
                returnType = $"async Task<{returnType}>";
            }

#pragma warning disable CS0618 // Type or member is obsolete
            b.Append(Model.ApiActionAccessModifier);
#pragma warning restore CS0618 // Type or member is obsolete
            b.Append(" virtual ");
            b.Append(returnType);
            b.Append(" ");
            b.Append(method.NameWithoutAsync);
        }

        protected IDisposable WriteControllerActionSignature(CSharpCodeBuilder b, MethodViewModel method)
        {
            WriteControllerActionPreamble(b, method);

            if (method.HasHttpRequestBody)
            {
                b.Line("""[Consumes("application/x-www-form-urlencoded", "multipart/form-data")]""");
            }

            WriteControllerActionReturnSignature(b, method);

            b.Line("(");
            using var indent = b.Indented();

            if (method.IsModelInstanceMethod)
            {
                b.Line("[FromServices] IDataSourceFactory dataSourceFactory,");
            }

            foreach (var param in method.Parameters
                .Where(f => f.IsDI && !f.IsNonArgumentDI)
                .Concat(method.ApiParameters)
                .OrderBy(p => p.HasDefaultValue))
            {
                string typeName;
                if (param.PureType.IsFile)
                {
                    typeName = param.Type.IsCollection
                        ? new ReflectionTypeViewModel(typeof(ICollection<Microsoft.AspNetCore.Http.IFormFile>)).FullyQualifiedName
                        : new ReflectionTypeViewModel(typeof(Microsoft.AspNetCore.Http.IFormFile)).FullyQualifiedName;
                }
                else if (param.IsDI)
                {
                    typeName = param.Type.FullyQualifiedName;
                }
                else
                {
                    typeName = param.Type.NullableTypeForDto(isInput: true, dtoNamespace: null, dontEmitNullable: true);
                }

                if (param.ShouldInjectFromServices)
                {
                    b.Append("[FromServices] ");
                }
                else if (param.IsDI)
                {
                    // Do nothing. This is a non-service injection (i.e. ClaimsPrincipal or CancellationToken)
                }
                else if (param.PureType.IsFile)
                {
                    // File parameters must not be annotated with FromForm, as this will break their model binding.
                    // They have their own special implicit model binder.
                }
                else if (method.HasHttpRequestBody)
                {
                    // We must add [FromForm], because without it, AspNetCore's ApiExplorer, and subsequently Swashbuckle,
                    // will assume these parameters to be from the querystring. This is well defined behavior in aspnetcore,
                    // but is not what we ever want (https://docs.microsoft.com/en-us/aspnet/core/mvc/models/model-binding?view=aspnetcore-6.0#sources-1).

                    // Furthermore, we must specify a Name because without it, top level parameters are ambiguous with nested parameters.
                    // For example, for a custom method that takes a `class Case { string Name }` parameter and a `string name` parameter,
                    // if the Case is passed as null and a name is passed a value, both the `name` parameter and `Case.Name` will be set to `name`.
                    b.Append("[FromForm(Name = ").Append(param.JsVariable.QuotedStringLiteralForCSharp()).Append(")] ");
                }
                else
                {
                    b.Append("[FromQuery] ");
                }

                b.Append(typeName);
                b.Append(" ");
                b.Append(param.CsParameterName);
                if (param.HasDefaultValue)
                {
                    b.Append(" = ");
                    b.Append(param.CsDefaultValue);
                }
                b.Line(",");
            }

            b.TrimWhitespace().TrimEnd(",").Append(")");
            indent.Dispose();
            var blockRet = b.Block();

            WriteMethodViewModelVar(b, method);
            WriteFormDataParamsObject(b, method);

            return blockRet;
        }

        protected IDisposable WriteControllerActionJsonSignature(CSharpCodeBuilder b, MethodViewModel method)
        {
            WriteControllerActionJsonPreamble(b, method);

            if (method.ApiParameters.Any())
            {
                b.Line("[Consumes(\"application/json\")]");
            }

            WriteControllerActionReturnSignature(b, method);

            b.Line("(");
            using var indent = b.Indented();

            if (method.IsModelInstanceMethod)
            {
                b.Line("[FromServices] IDataSourceFactory dataSourceFactory,");
            }

            foreach (var param in method.Parameters
                .Where(f => f.IsDI && !f.IsNonArgumentDI))
            {
                string typeName = param.Type.FullyQualifiedName;

                if (param.ShouldInjectFromServices)
                {
                    b.Append("[FromServices] ");
                }

                b.Append(typeName);
                b.Append(" ");
                b.Append(param.CsParameterName);
                b.Line(",");
            }

            if (method.ApiParameters.Any())
            {
                b.Line($"[FromBody] {method.ParameterClassName} _params");
            }

            indent.Dispose();
            b.Line(")");
<<<<<<< HEAD
=======
            return b.Block();
        }

        public const string MethodResultVar = "_methodResult";
        public const string MappingContextVar = "_mappingContext";

        /// <summary>
        /// For a method invocation controller action, writes the actual invocation of the method.
        /// </summary>
        /// <param name="b">The CodeBuilder to write to</param>
        /// <param name="method">The method to be invoked</param>
        /// <param name="owningMember">
        /// The member on which to invoke the method. 
        /// This could be an variable holding an instance of a type, or a class reference if the method is static.
        /// </param>
        public void WriteMethodInvocation(
            CSharpCodeBuilder b,
            MethodViewModel method,
            string owningMember
        )
        {
            var clientParameters = method.ClientParameters.ToList();
            if (clientParameters.Count > 0)
            {
                var validateAttributes = method.GetAttributeValue<ExecuteAttribute, bool>(
                    e => e.ValidateAttributes,
                    e => e.ValidateAttributesHasValue);
                if (validateAttributes == true)
                {
                    WriteMethodValidation(b, method);
                }
                else if (validateAttributes == null)
                {
                    using (b.Block("if (Context.Options.ValidateAttributesForMethods)"))
                    {
                        WriteMethodValidation(b, method);
                    }
                }
                b.Line();
            }

            if (method.ResultType.PureType.ClassViewModel?.IsCustomDto == false)
            {
                b.Line("IncludeTree includeTree = null;");
            }

            if (method.Parameters.Any(p => !p.IsDI && p.PureType.HasClassViewModel)
                || method.ResultType.PureType.HasClassViewModel
            )
            {
                b.Line($"var {MappingContextVar} = new {nameof(MappingContext)}(Context);");
            }
>>>>>>> 16c64fb2

            var blockRet = b.Block();

            WriteMethodViewModelVar(b, method);

            return blockRet;
        }

        private void WriteFormDataParamsObject(CSharpCodeBuilder b, MethodViewModel method)
        {
            var clientParameters = method.ApiParameters.ToList();
            if (clientParameters.Count == 0) return;

            using (b.Block("var _params = new", ";"))
            {
                for (int i = 0; i < clientParameters.Count; i++)
                {
                    var param = clientParameters[i];
                    if (i != 0) b.Line(", ");
                    b.Append(param.PascalCaseName);
                    b.Append(" = ");
                    b.Append(GetMethodParameterFormDataMappingExpression(method, clientParameters[i]));
                }
            }
            b.Line();
        }


        /// <summary>
        /// For a method invocation controller action, builds an expression for the given parameter
        /// that maps the controller input to the argument of method being called.
        /// Does not perform DTO mapping, as this method produces the target of validation.
        /// </summary>
        protected string GetMethodParameterFormDataMappingExpression(MethodViewModel method, ParameterViewModel param)
        {
            var ret = param.CsParameterName;

            if (param.PureType.IsFile)
            {
                ret = $"{ret} == null ? null : " + (param.Type.IsCollection
                    ? $"{ret}.Select(f => {FileCtor("f")})"
                    : $"{FileCtor(ret)} ");

                static string FileCtor(string x) =>
                    $"new IntelliTect.Coalesce.Models.File {{ Name = {x}.FileName, ContentType = {x}.ContentType, Length = {x}.Length, Content = {x}.OpenReadStream() }}";
            }

            if (param.Type.IsByteArray && method.HasHttpRequestBody)
            {
                // For binary data posted as a JS Blob, it comes across as a file.
                // Such files must be manually pulled out of the form data
                // because the model binder by default will only bind byte[]
                // as base64 data. However, we want to support receiving either
                // raw binary OR base64 without knowing ahead of time what we'll get.
                ret += $" ?? await ((await Request.ReadFormAsync()).Files[{param.JsVariable.QuotedStringLiteralForCSharp()}]?.OpenReadStream().ReadAllBytesAsync(true) ?? Task.FromResult<{param.Type.FullyQualifiedName}>(null))";
            }

            if (param.Type.IsCollection)
            {
                ret += ".ToList()";
            }

            if (param.PureType.HasClassViewModel)
            {
                // Object parameters still get instantiated by the aspnetcore model binder,
                // even if they were passed as null from the frontend.
                // We therefore need to do some work to undo that behavior so that what the
                // method is called with from the client typescript is what ends up in C#.
                // https://github.com/IntelliTect/Coalesce/issues/456

                ret = $"!Request.Form.HasAnyValue({param.JsVariable.QuotedStringLiteralForCSharp()}) ? null : {ret}";
            }

            return ret;
        }
<<<<<<< HEAD
=======


        /// <summary>
        /// For a method invocation controller action, builds an expression for the given parameter
        /// that maps the controller input to the argument of method being called.
        /// </summary>
        protected string GetMethodInvocationParameterExpression(ParameterViewModel param)
        {
            if (param.IsNonArgumentDI)
            {
                // We expect these to either be present on the controller which we're generating for,
                // or in the contents of the generated action method.
                if (param.IsAutoInjectedContext) return "Db";
                else if (param.IsAUser) return "User";
                else if (param.IsAnIncludeTree) return "out includeTree";
                else throw new ArgumentException("Unknown type of NonArgumentDI");
            }

            if (param.IsDI)
            {
                return param.CsParameterName;
            }

            string ret = $"_params.{param.PascalCaseName}";

            var cvm = param.Type.PureType.ClassViewModel;
            if (cvm != null && !cvm.IsCustomDto)
            {
                if (param.Type.IsCollection)
                {
                    ret += $"?.Select(_m => _m.MapToNew({MappingContextVar}))";
                }
                else
                {
                    ret += $"?.MapToNew({MappingContextVar})";
                }
            }

            if (param.Type.IsCollection)
            {
                if (param.PureType.IsFile)
                {
                    ret += $".Cast<{param.PureType.FullyQualifiedName}>()";
                }

                if (param.Type.IsArray)
                    ret += ".ToArray()";
                else
                    ret += ".ToList()";
            }

            return ret;
        }

        /// <summary>
        /// For a method invocation controller action, writes the block of code that 
        /// transforms the raw return result of the method into an object appropriate 
        /// for returning from the action and ultimately serialization to the client.
        /// </summary>
        /// <param name="b">The code builder to write to.</param>
        /// <param name="method">The method whose results need transforming.</param>
        public void WriteMethodResultProcessBlock(CSharpCodeBuilder b, MethodViewModel method)
        {
            var resultVar = MethodResultVar;
            var resultProp = "Object";
            var resultType = method.ResultType;

            // For methods that return ItemResult<> or ListResult<>, grab the core result data from the appropriate member.
            if (method.TaskUnwrappedReturnType.IsA(typeof(ItemResult<>)))
            {
                resultVar += ".Object";
            }
            else if (method.ReturnsListResult)
            {
                resultProp = "List";
                resultVar += ".List";
            }

            if (method.ResultType.IsFile)
            {
                using (b.Block($"if ({resultVar} != null)"))
                {
                    var contentStreamVar = $"{resultVar}.{nameof(IFile.Content)}";
                    b.Line($"return File({resultVar});");
                }

                if (!method.TaskUnwrappedReturnType.IsA<ApiResult>())
                {
                    using (b.Block($"else"))
                    {
                        // Method doesn't return an ItemResult, so has no way to explicitly signal failure
                        // aside from returning `null`. Return a 404, since otherwise we'd fall through below
                        // and serve a blank {wasSuccessful: true} response.
                        b.Line($"return NotFound();");
                    }

                    // Stop generating, since all generated code paths have returned,
                    // so we don't generate unreachable code.
                    return;
                }
            }


            var includeTreeForMapping = "includeTree";
            if (method.TaskUnwrappedReturnType.IsA<ApiResult>())
            {
                includeTreeForMapping += $" ?? {MethodResultVar}.IncludeTree";

                // For any ApiResult return type, pass it to our ApiResult ctor to grab the WasSuccessful and Message props.
                // For list results, this also copies paging information.
                b.Line($"var _result = new {method.ApiActionReturnTypeDeclaration}({MethodResultVar});");
            }
            else
            {
                // Return type isn't an ApiResult - just create a 'blank' object.
                b.Line($"var _result = new {method.ApiActionReturnTypeDeclaration}();");
            }

            if (resultType.IsVoid)
            {
                // If the result type is void, there's no methodResult to stick on our return object.
                // We'll just return the plain 'result' object.
            }
            else if (resultType.IsA<ApiResult>())
            {
                // If the resultType (not the ReturnType) is an API result, this means that the method is either:
                // 1) Returning exactly ApiResult and not a derived type of it. This is OK (I guess...); in this case, we can safely ignore because there is no Object on it to process.
                // 2) Returning an ItemResult<T> or ListResult<T> where T : ApiResult. This is bonkers. Don't do this.
            }
            else if (resultType.IsCollection)
            {
                if (resultType.PureType.HasClassViewModel && !resultType.PureType.ClassViewModel.IsCustomDto)
                {
                    // Return type is a collection of models that need to be mapped to a DTO.
                    // ToList the result (because it might be IQueryable - we need to execute the query before mapping)
                    b.Append($"_result.{resultProp} = {resultVar}?.ToList().Select(o => ");
                    b.Append($"Mapper.MapToDto<{resultType.PureType.ClassViewModel.FullyQualifiedName}, {resultType.PureType.ClassViewModel.ResponseDtoTypeName}>");

                    // Only attempt to pull the include tree out of the result if the user actually typed their return type as an IQueryable.
                    if (resultType.IsA<IQueryable>())
                    {
                        includeTreeForMapping += $" ?? ({resultVar} as IQueryable)?.GetIncludeTree()";
                    }

                    b.Append($"(o, {MappingContextVar}, {includeTreeForMapping}))");
                }
                else
                {
                    // Return type is a collection of primitives or IClassDtos.
                    b.Append($"_result.{resultProp} = {resultVar}?");
                }

                if (resultType.IsArray)
                    b.Line(".ToArray();");
                else
                    b.Line(".ToList();");
            }
            else
            {
                if (resultType.HasClassViewModel && !resultType.ClassViewModel.IsCustomDto)
                {
                    // Return type is a model that needs to be mapped to a DTO.
                    b.Line($"_result.{resultProp} = Mapper.MapToDto<{resultType.ClassViewModel.FullyQualifiedName}, {resultType.ClassViewModel.ResponseDtoTypeName}>({resultVar}, {MappingContextVar}, {includeTreeForMapping});");
                }
                else
                {
                    // Return type is primitive or an IClassDto
                    b.Line($"_result.{resultProp} = {resultVar};");
                }
            }

            b.Append("return _result;");
        }
>>>>>>> 16c64fb2
    }
}<|MERGE_RESOLUTION|>--- conflicted
+++ resolved
@@ -292,61 +292,6 @@
 
             indent.Dispose();
             b.Line(")");
-<<<<<<< HEAD
-=======
-            return b.Block();
-        }
-
-        public const string MethodResultVar = "_methodResult";
-        public const string MappingContextVar = "_mappingContext";
-
-        /// <summary>
-        /// For a method invocation controller action, writes the actual invocation of the method.
-        /// </summary>
-        /// <param name="b">The CodeBuilder to write to</param>
-        /// <param name="method">The method to be invoked</param>
-        /// <param name="owningMember">
-        /// The member on which to invoke the method. 
-        /// This could be an variable holding an instance of a type, or a class reference if the method is static.
-        /// </param>
-        public void WriteMethodInvocation(
-            CSharpCodeBuilder b,
-            MethodViewModel method,
-            string owningMember
-        )
-        {
-            var clientParameters = method.ClientParameters.ToList();
-            if (clientParameters.Count > 0)
-            {
-                var validateAttributes = method.GetAttributeValue<ExecuteAttribute, bool>(
-                    e => e.ValidateAttributes,
-                    e => e.ValidateAttributesHasValue);
-                if (validateAttributes == true)
-                {
-                    WriteMethodValidation(b, method);
-                }
-                else if (validateAttributes == null)
-                {
-                    using (b.Block("if (Context.Options.ValidateAttributesForMethods)"))
-                    {
-                        WriteMethodValidation(b, method);
-                    }
-                }
-                b.Line();
-            }
-
-            if (method.ResultType.PureType.ClassViewModel?.IsCustomDto == false)
-            {
-                b.Line("IncludeTree includeTree = null;");
-            }
-
-            if (method.Parameters.Any(p => !p.IsDI && p.PureType.HasClassViewModel)
-                || method.ResultType.PureType.HasClassViewModel
-            )
-            {
-                b.Line($"var {MappingContextVar} = new {nameof(MappingContext)}(Context);");
-            }
->>>>>>> 16c64fb2
 
             var blockRet = b.Block();
 
@@ -422,181 +367,5 @@
 
             return ret;
         }
-<<<<<<< HEAD
-=======
-
-
-        /// <summary>
-        /// For a method invocation controller action, builds an expression for the given parameter
-        /// that maps the controller input to the argument of method being called.
-        /// </summary>
-        protected string GetMethodInvocationParameterExpression(ParameterViewModel param)
-        {
-            if (param.IsNonArgumentDI)
-            {
-                // We expect these to either be present on the controller which we're generating for,
-                // or in the contents of the generated action method.
-                if (param.IsAutoInjectedContext) return "Db";
-                else if (param.IsAUser) return "User";
-                else if (param.IsAnIncludeTree) return "out includeTree";
-                else throw new ArgumentException("Unknown type of NonArgumentDI");
-            }
-
-            if (param.IsDI)
-            {
-                return param.CsParameterName;
-            }
-
-            string ret = $"_params.{param.PascalCaseName}";
-
-            var cvm = param.Type.PureType.ClassViewModel;
-            if (cvm != null && !cvm.IsCustomDto)
-            {
-                if (param.Type.IsCollection)
-                {
-                    ret += $"?.Select(_m => _m.MapToNew({MappingContextVar}))";
-                }
-                else
-                {
-                    ret += $"?.MapToNew({MappingContextVar})";
-                }
-            }
-
-            if (param.Type.IsCollection)
-            {
-                if (param.PureType.IsFile)
-                {
-                    ret += $".Cast<{param.PureType.FullyQualifiedName}>()";
-                }
-
-                if (param.Type.IsArray)
-                    ret += ".ToArray()";
-                else
-                    ret += ".ToList()";
-            }
-
-            return ret;
-        }
-
-        /// <summary>
-        /// For a method invocation controller action, writes the block of code that 
-        /// transforms the raw return result of the method into an object appropriate 
-        /// for returning from the action and ultimately serialization to the client.
-        /// </summary>
-        /// <param name="b">The code builder to write to.</param>
-        /// <param name="method">The method whose results need transforming.</param>
-        public void WriteMethodResultProcessBlock(CSharpCodeBuilder b, MethodViewModel method)
-        {
-            var resultVar = MethodResultVar;
-            var resultProp = "Object";
-            var resultType = method.ResultType;
-
-            // For methods that return ItemResult<> or ListResult<>, grab the core result data from the appropriate member.
-            if (method.TaskUnwrappedReturnType.IsA(typeof(ItemResult<>)))
-            {
-                resultVar += ".Object";
-            }
-            else if (method.ReturnsListResult)
-            {
-                resultProp = "List";
-                resultVar += ".List";
-            }
-
-            if (method.ResultType.IsFile)
-            {
-                using (b.Block($"if ({resultVar} != null)"))
-                {
-                    var contentStreamVar = $"{resultVar}.{nameof(IFile.Content)}";
-                    b.Line($"return File({resultVar});");
-                }
-
-                if (!method.TaskUnwrappedReturnType.IsA<ApiResult>())
-                {
-                    using (b.Block($"else"))
-                    {
-                        // Method doesn't return an ItemResult, so has no way to explicitly signal failure
-                        // aside from returning `null`. Return a 404, since otherwise we'd fall through below
-                        // and serve a blank {wasSuccessful: true} response.
-                        b.Line($"return NotFound();");
-                    }
-
-                    // Stop generating, since all generated code paths have returned,
-                    // so we don't generate unreachable code.
-                    return;
-                }
-            }
-
-
-            var includeTreeForMapping = "includeTree";
-            if (method.TaskUnwrappedReturnType.IsA<ApiResult>())
-            {
-                includeTreeForMapping += $" ?? {MethodResultVar}.IncludeTree";
-
-                // For any ApiResult return type, pass it to our ApiResult ctor to grab the WasSuccessful and Message props.
-                // For list results, this also copies paging information.
-                b.Line($"var _result = new {method.ApiActionReturnTypeDeclaration}({MethodResultVar});");
-            }
-            else
-            {
-                // Return type isn't an ApiResult - just create a 'blank' object.
-                b.Line($"var _result = new {method.ApiActionReturnTypeDeclaration}();");
-            }
-
-            if (resultType.IsVoid)
-            {
-                // If the result type is void, there's no methodResult to stick on our return object.
-                // We'll just return the plain 'result' object.
-            }
-            else if (resultType.IsA<ApiResult>())
-            {
-                // If the resultType (not the ReturnType) is an API result, this means that the method is either:
-                // 1) Returning exactly ApiResult and not a derived type of it. This is OK (I guess...); in this case, we can safely ignore because there is no Object on it to process.
-                // 2) Returning an ItemResult<T> or ListResult<T> where T : ApiResult. This is bonkers. Don't do this.
-            }
-            else if (resultType.IsCollection)
-            {
-                if (resultType.PureType.HasClassViewModel && !resultType.PureType.ClassViewModel.IsCustomDto)
-                {
-                    // Return type is a collection of models that need to be mapped to a DTO.
-                    // ToList the result (because it might be IQueryable - we need to execute the query before mapping)
-                    b.Append($"_result.{resultProp} = {resultVar}?.ToList().Select(o => ");
-                    b.Append($"Mapper.MapToDto<{resultType.PureType.ClassViewModel.FullyQualifiedName}, {resultType.PureType.ClassViewModel.ResponseDtoTypeName}>");
-
-                    // Only attempt to pull the include tree out of the result if the user actually typed their return type as an IQueryable.
-                    if (resultType.IsA<IQueryable>())
-                    {
-                        includeTreeForMapping += $" ?? ({resultVar} as IQueryable)?.GetIncludeTree()";
-                    }
-
-                    b.Append($"(o, {MappingContextVar}, {includeTreeForMapping}))");
-                }
-                else
-                {
-                    // Return type is a collection of primitives or IClassDtos.
-                    b.Append($"_result.{resultProp} = {resultVar}?");
-                }
-
-                if (resultType.IsArray)
-                    b.Line(".ToArray();");
-                else
-                    b.Line(".ToList();");
-            }
-            else
-            {
-                if (resultType.HasClassViewModel && !resultType.ClassViewModel.IsCustomDto)
-                {
-                    // Return type is a model that needs to be mapped to a DTO.
-                    b.Line($"_result.{resultProp} = Mapper.MapToDto<{resultType.ClassViewModel.FullyQualifiedName}, {resultType.ClassViewModel.ResponseDtoTypeName}>({resultVar}, {MappingContextVar}, {includeTreeForMapping});");
-                }
-                else
-                {
-                    // Return type is primitive or an IClassDto
-                    b.Line($"_result.{resultProp} = {resultVar};");
-                }
-            }
-
-            b.Append("return _result;");
-        }
->>>>>>> 16c64fb2
     }
 }