--- conflicted
+++ resolved
@@ -93,19 +93,11 @@
                         b.Line("// Merge the incoming array");
                         if (prop.Object.PrimaryKey != null)
                         {
-<<<<<<< HEAD
-                            b.Indented($"Coalesce.KnockoutUtilities.RebuildArray(this.{prop.JsVariable}, data.{prop.JsonName}, \'{prop.Object.PrimaryKey.JsVariable}\', ViewModels.{prop.Object.ViewModelClassName}, self, true);");
+                            b.Indented($"Coalesce.KnockoutUtilities.RebuildArray(this.{prop.JsVariable}, data.{prop.JsonName}, \'{prop.Object.PrimaryKey.JsVariable}\', ViewModels.{prop.Object.ViewModelClassName}, {parentVar}, true);");
                         }
                         else
                         {
-                            b.Indented($"Coalesce.KnockoutUtilities.RebuildArray(this.{prop.JsVariable}, data.{prop.JsonName}, null, ViewModels.{prop.Object.ViewModelClassName}, this, true);");
-=======
-                            b.Indented($"Coalesce.KnockoutUtilities.RebuildArray(this.{prop.JsVariable}, data.{prop.JsonName}, \'{prop.Type.PureType.ClassViewModel.PrimaryKey.JsVariable}\', ViewModels.{prop.Type.PureType.ClassViewModel.Name}, {parentVar}, true);");
-                        }
-                        else
-                        {
-                            b.Indented($"Coalesce.KnockoutUtilities.RebuildArray(this.{prop.JsVariable}, data.{prop.JsonName}, null, ViewModels.{prop.Type.PureType.ClassViewModel.Name}, {parentVar}, true);");
->>>>>>> 7ad2eb15
+                            b.Indented($"Coalesce.KnockoutUtilities.RebuildArray(this.{prop.JsVariable}, data.{prop.JsonName}, null, ViewModels.{prop.Object.ViewModelClassName}, {parentVar}, true);");
                         }
                         b.Line("}");
                     }
