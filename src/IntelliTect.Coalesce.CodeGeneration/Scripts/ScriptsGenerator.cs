--- conflicted
+++ resolved
@@ -861,29 +861,10 @@
             var generateDeps = Path.Combine(path, fileName);
             if (!File.Exists(generateDeps))
             {
-<<<<<<< HEAD
-                var contents = new List<string>
-                {
-                    "\n",
-                    "// This file is NOT regenerated - it is only generated once initially.",
-                    "// Its purpose is to provide all of the reference paths needed by the generated Typescript files.",
-                    "// If you move the dependencies of the generated typescript files, modify this file to reflect their new location.",
-                    "// This file must remain in place relative to the generated scripts (<WebProject>/Scripts/Generated).",
-                    "\n",
-                    "/// <reference path=\"../typings/index.d.ts\" />",
-                    "/// <reference path=\"Coalesce/coalesce.utilities.ts\" />",
-                    "/// <reference path=\"Coalesce/coalesce.ko.base.ts\" />",
-                    "/// <reference path=\"Coalesce/coalesce.ko.utilities.ts\" />",
-                    "/// <reference path=\"Coalesce/coalesce.ko.bindings.ts\" />"
-                };
-
-                File.WriteAllLines(generateDeps, contents);
-=======
                 CopyToDestination(
                     fileName: fileName,
                     sourcePath: "Templates/Scripts",
                     destinationPath: path);
->>>>>>> 8759f51c
             }
 
 
