--- conflicted
+++ resolved
@@ -1,8 +1,4 @@
-<<<<<<< HEAD
-﻿/// <reference path="../../typings/index.d.ts" />
-=======
 ﻿/// <reference path="../coalesce.dependencies.d.ts" />
->>>>>>> 8759f51c
 // Coalesce.Utilities
 
 // Turn off AJAX Caching
