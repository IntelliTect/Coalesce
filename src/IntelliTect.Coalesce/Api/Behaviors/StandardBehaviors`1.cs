--- conflicted
+++ resolved
@@ -209,36 +209,17 @@
         /// <returns>An ItemResult potentially indicating failure, upon which the save operation will halt without persisting changes.</returns>
         public virtual ItemResult BeforeSave(SaveKind kind, T? oldItem, T item) => true;
 
-<<<<<<< HEAD
         /// <inheritdoc cref=" BeforeSave(SaveKind, T?, T)"/>
-=======
-        /// <summary>
-        /// Code to run before committing a save to the database.
-        /// Any changes made to the properties of <c>item</c> will be persisted to the database.
-        /// The return a failure result will halt the save operation and return any associated message to the client.
-        /// </summary>
-        /// <param name="kind">Discriminator between a create and a update operation.</param>
-        /// <param name="oldItem">A shallow copy of the original item as it was retrieved from the database.
-        /// If kind == SaveKind.Create, this will be null.</param>
-        /// <param name="item">An entity instance with its properties set to incoming, new values.</param>
-        /// <returns>An ItemResult potentially indicating failure, upon which the save operation will halt without persisting changes.</returns>
->>>>>>> bcca0d35
         public virtual Task<ItemResult> BeforeSaveAsync(SaveKind kind, T? oldItem, T item) => Task.FromResult(BeforeSave(kind, oldItem, item));
 
         /// <summary>
         /// Save the specified item to the database.
         /// </summary>
-<<<<<<< HEAD
         /// <typeparam name="TDtoIn">
         ///     The type of the DTO that contains the data to be saved.
         /// </typeparam>
         /// <typeparam name="TDtoOut">
-        ///     The type of DTO that the caller expects to recieve the results in.
-=======
-        /// <typeparam name="TDto">
-        ///     The type of the DTO that contains the data to be saved,
-        ///     and the type of DTO that the caller expects to receive the results in.
->>>>>>> bcca0d35
+        ///     The type of DTO that the caller expects to receive the results in.
         /// </typeparam>
         /// <param name="incomingDto">The DTO containing the properties to update.</param>
         /// <param name="dataSource">The data source that will be used when loading the item to be updated.</param>
