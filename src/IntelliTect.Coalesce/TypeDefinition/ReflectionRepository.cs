﻿using System;
using System.Collections.Generic;
using System.Linq;
using System.Text;
using System.Threading.Tasks;
using System.Linq.Expressions;
using Microsoft.EntityFrameworkCore;
using System.Reflection;
using Microsoft.CodeAnalysis;
using IntelliTect.Coalesce.DataAnnotations;
using IntelliTect.Coalesce.Utilities;
using System.Collections.Concurrent;
using IntelliTect.Coalesce.TypeUsage;
using IntelliTect.Coalesce.Api;

namespace IntelliTect.Coalesce.TypeDefinition
{
    public class ReflectionRepository
    {
        public static readonly ReflectionRepository Global = new ReflectionRepository();

        private object _lock = new object();

        private HashSet<DbContextTypeUsage> _contexts = new HashSet<DbContextTypeUsage>();
        private HashSet<ClassViewModel> _entities = new HashSet<ClassViewModel>();
        private HashSet<CrudStrategyTypeUsage> _behaviors = new HashSet<CrudStrategyTypeUsage>();
        private HashSet<CrudStrategyTypeUsage> _dataSources = new HashSet<CrudStrategyTypeUsage>();
        private HashSet<ClassViewModel> _externalTypes = new HashSet<ClassViewModel>();
        private HashSet<ClassViewModel> _customDtos = new HashSet<ClassViewModel>();
        private HashSet<ClassViewModel> _services = new HashSet<ClassViewModel>();

        public ReadOnlyHashSet<DbContextTypeUsage> DbContexts => new ReadOnlyHashSet<DbContextTypeUsage>(_contexts);
        public ReadOnlyHashSet<ClassViewModel> Entities => new ReadOnlyHashSet<ClassViewModel>(_entities);
        public ReadOnlyHashSet<CrudStrategyTypeUsage> Behaviors => new ReadOnlyHashSet<CrudStrategyTypeUsage>(_behaviors);
        public ReadOnlyHashSet<CrudStrategyTypeUsage> DataSources => new ReadOnlyHashSet<CrudStrategyTypeUsage>(_dataSources);
        public ReadOnlyHashSet<ClassViewModel> ExternalTypes => new ReadOnlyHashSet<ClassViewModel>(_externalTypes);
        public ReadOnlyHashSet<ClassViewModel> CustomDtos => new ReadOnlyHashSet<ClassViewModel>(_customDtos);
        public ReadOnlyHashSet<ClassViewModel> Services => new ReadOnlyHashSet<ClassViewModel>(_services);

        public IEnumerable<ClassViewModel> ApiBackedClasses => Entities.Union(CustomDtos);

        public IEnumerable<ClassViewModel> ClientClasses => ApiBackedClasses.Union(ExternalTypes);

        public IEnumerable<TypeViewModel> ClientEnums => this.ClientClasses
            .SelectMany(c => c.ClientProperties.Select(p => p.Type).Where(t => t.IsEnum))
            .Distinct();

        public IEnumerable<ClassViewModel> DiscoveredClassViewModels =>
            DbContexts.Select(t => t.ClassViewModel)
            .Union(ClientClasses);

        private ConcurrentDictionary<object, ClassViewModel> _allClassViewModels
            = new ConcurrentDictionary<object, ClassViewModel>();

        public ReflectionRepository()
        {
        }

        internal void DiscoverCoalescedTypes(IEnumerable<TypeViewModel> types)
        {
            foreach (var type in types
                // For some reason, attribute checking can be really slow. We're talking ~350ms to determine that the DbContext type has a [Coalesce] attribute.
                // Really not sure why, but lets parallelize to minimize that impact.
                .AsParallel()
                .Where(type => type.HasAttribute<CoalesceAttribute>())
            )
            {
                if (type.IsA<DbContext>())
                {
<<<<<<< HEAD
                    if (type.IsA<DbContext>())
                    {
                        var context = new DbContextTypeUsage(type.ClassViewModel);
                        _contexts.Add(context);
                        _entities.UnionWith(context.Entities.Select(e => e.ClassViewModel));

                        // Force cache these since they have extra bits of info attached now.
                        // TODO: eliminate the need for this.
                        foreach (var e in context.Entities) Cache(e.ClassViewModel, force: true);
                    }
                    else if (AddCrudStrategy(typeof(IDataSource<>), type, _dataSources))
                    {
                        // Handled by helper
                    }
                    else if (AddCrudStrategy(typeof(IBehaviors<>), type, _behaviors))
                    {
                        // Handled by helper
                    }
                    else if (type.IsA(typeof(IClassDto<>)))
                    {
                        var classViewModel = type.ClassViewModel;

                        // Force cache this since it has extra bits of info attached.
                        _customDtos.Add(Cache(classViewModel, force: true));

                        DiscoverNestedCrudStrategiesOn(classViewModel);
                    }
                    else if (type.ClassViewModel?.IsService ?? false)
                    {
                        var classViewModel = type.ClassViewModel;
                        _services.Add(Cache(classViewModel));
                    }
=======
                    var context = new DbContextTypeUsage(type.ClassViewModel);
                    _contexts.Add(context);
                    _entities.UnionWith(context.Entities.Select(e => e.ClassViewModel));

                    // Force cache these since they have extra bits of info attached now.
                    // TODO: eliminate the need for this.
                    foreach (var e in context.Entities) Cache(e.ClassViewModel, force: true);

                }
                else if (AddCrudStrategy(typeof(IDataSource<>), type, _dataSources))
                {
                    // Handled by helper
                }
                else if (AddCrudStrategy(typeof(IBehaviors<>), type, _behaviors))
                {
                    // Handled by helper
                }
                else if (type.IsA(typeof(IClassDto<>)))
                {
                    var classViewModel = type.ClassViewModel;

                    // TODO: this is a lie, and is also terrible.
                    // Just trying to maintain the way that IClassDtos were identified before this overhaul.
                    // This property is primarily used to determine if there is an API controller serving this data.
                    classViewModel.OnContext = true;

                    // Force cache this since it has extra bits of info attached.
                    _customDtos.Add(Cache(classViewModel, force: true));

                    DiscoverNestedCrudStrategiesOn(classViewModel);
                }
                else if (type.ClassViewModel?.IsService ?? false)
                {
                    var classViewModel = type.ClassViewModel;
                    _services.Add(Cache(classViewModel));
>>>>>>> 7025683c
                }
            }

            foreach (var entity in Entities)
            {
                DiscoverExternalMethodTypesOn(entity);
                DiscoverExternalPropertyTypesOn(entity);
                DiscoverNestedCrudStrategiesOn(entity);
            }
            foreach (var service in Services)
            {
                DiscoverExternalMethodTypesOn(service);
            }
        }

        /// <summary>
        /// Adds types from the assembly that defines the given type parameter.
        /// </summary>
        /// <typeparam name="T"></typeparam>
        /// <returns></returns>
        internal void AddAssembly<T>() =>
            DiscoverCoalescedTypes(typeof(T).Assembly.ExportedTypes.Select(t => new ReflectionTypeViewModel(t)));

        /// <summary>
        /// Cache the given model so it can be reused when an instance representing its underlying type is requested.
        /// </summary>
        /// <param name="classViewModel">The ClassViewModel to cache.</param>
        /// <param name="force">
        /// True to override any existing object for the underlying type. 
        /// False to preserve any existing object.
        /// </param>
        /// <returns>The ClassViewModel that was passed in, for convenience.</returns>
        private ClassViewModel Cache(ClassViewModel classViewModel, bool force = false)
        {
            object key = GetCacheKey(classViewModel);

            if (force)
                _allClassViewModels[key] = classViewModel;
            else
                _allClassViewModels.GetOrAdd(key, classViewModel);

            return classViewModel;
        }

        private object GetCacheKey(ClassViewModel classViewModel) => 
            (classViewModel.Type as ReflectionTypeViewModel)?.Info as object
            ?? (classViewModel.Type as SymbolTypeViewModel)?.Symbol as object
            ?? throw new NotImplementedException("Unknown subtype of TypeViewModel");


        /// <summary>
        /// Attempt to add the given ClassViewModel as an ExternalType if it isn't already known.
        /// If its a newly discovered type, recurse into that type's properties as well.
        /// </summary>
        /// <param name="externalType"></param>
        private void ConditionallyAddAndDiscoverExternalPropertyTypesOn(ClassViewModel externalType)
        {
            // Don't dig in if:
            //  - This is a known entity type (its not external)
            //  - This is a known custom DTO type (again, not external)
            //  - This is already a known external type (don't infinitely recurse).
            if (
                !Entities.Contains(externalType)
                && !CustomDtos.Contains(externalType)
                && !ExternalTypes.Contains(externalType)
                )
            {
                if (_externalTypes.Add(Cache(externalType)))
                {
                    DiscoverExternalPropertyTypesOn(externalType);
                }
            }
        }

        private void DiscoverExternalPropertyTypesOn(ClassViewModel model)
        {
            foreach (var type in model
                .ClientProperties
                .Select(p => p.PureType)
                .Where(t => t.HasClassViewModel))
            {
                ConditionallyAddAndDiscoverExternalPropertyTypesOn(type.ClassViewModel);
            }
        }

        private void DiscoverExternalMethodTypesOn(ClassViewModel model)
        {
            foreach (var method in model.ClientMethods)
            {
                var returnType = method.ResultType.PureType;
                if (returnType.HasClassViewModel)
                {
                    // Return type looks like an external type.
                    ConditionallyAddAndDiscoverExternalPropertyTypesOn(returnType.ClassViewModel);
                }

                foreach (var arg in method.Parameters.Where(p => !p.IsDI && p.Type.HasClassViewModel))
                {
                    // Parameter looks like an external type.
                    // TODO: this doesn't actually give us anything,
                    // because the generated typescript doesn't know how to call methods that have non-primitive properties.
                    ConditionallyAddAndDiscoverExternalPropertyTypesOn(arg.Type.ClassViewModel);
                }
            }
        }
        private bool AddCrudStrategy(
            Type iface,
            TypeViewModel strategyType,
            HashSet<CrudStrategyTypeUsage> set,
            ClassViewModel declaredFor = null
        )
        {
            if (!strategyType.IsA(iface)) return false;

            var servedType = strategyType.GenericArgumentsFor(iface).Single();
            if (!servedType.HasClassViewModel)
            {
                throw new InvalidOperationException($"{servedType} is not a valid type argument for a {iface}.");
            }
            var servedClass = Cache(servedType.ClassViewModel);

            // See if we were expecting that the strategy be declared for a particular type
            // by virtue of its nesting. If this type has been overridden to something else by an attribute, then that's wrong.
            var explicitlyDeclaredFor = strategyType.GetAttributeValue<DeclaredForAttribute>(a => a.DeclaredFor)?.ClassViewModel;
            if (explicitlyDeclaredFor != null && declaredFor != null && !explicitlyDeclaredFor.Equals(declaredFor))
            {
                throw new InvalidOperationException(
                    $"Expected that {strategyType} is declared for {declaredFor}, but it was explicitly declared for {explicitlyDeclaredFor} instead.");
            }

            // Any explicit declaration is OK. Use that,
            // or the passed in value if no explicit value is given via attribute,
            // or just the type that is served if neither are present.
            declaredFor = explicitlyDeclaredFor ?? declaredFor ?? servedClass;

            if (declaredFor.IsDto && !servedClass.Equals(declaredFor.DtoBaseViewModel))
            {
                throw new InvalidOperationException($"{strategyType} is not a valid {iface} for {declaredFor} - " +
                    $"{strategyType} must satisfy {iface} with type parameter <{declaredFor.DtoBaseViewModel}>.");
            }

            set.Add(new CrudStrategyTypeUsage(Cache(strategyType.ClassViewModel), servedClass, declaredFor));
            return true;
        }

        private void DiscoverNestedCrudStrategiesOn(ClassViewModel model)
        {
            foreach (var nestedType in model.ClientNestedTypes)
            {
                AddCrudStrategy(typeof(IDataSource<>), nestedType, _dataSources, model);
                AddCrudStrategy(typeof(IBehaviors<>), nestedType, _behaviors, model);
            }
        }

        public ClassViewModel GetClassViewModel(Type classType) =>
            _allClassViewModels.GetOrAdd(classType, _ => new ReflectionClassViewModel(classType));

        public ClassViewModel GetClassViewModel(INamedTypeSymbol classType) =>
            _allClassViewModels.GetOrAdd(classType, _ => new SymbolClassViewModel(classType));

        public ClassViewModel GetClassViewModel<T>() => GetClassViewModel(typeof(T));

        /// <summary>
        /// Gets a propertyViewModel based on the property selector.
        /// </summary>
        /// <typeparam name="T"></typeparam>
        /// <typeparam name="TProperty"></typeparam>
        /// <param name="propertySelector"></param>
        /// <returns></returns>
        public PropertyViewModel PropertyBySelector<T, TProperty>(Expression<Func<T, TProperty>> propertySelector)
        {
            var objModel = GetClassViewModel<T>();
            return objModel.PropertyBySelector(propertySelector);
        }
    }
}<|MERGE_RESOLUTION|>--- conflicted
+++ resolved
@@ -67,40 +67,6 @@
             {
                 if (type.IsA<DbContext>())
                 {
-<<<<<<< HEAD
-                    if (type.IsA<DbContext>())
-                    {
-                        var context = new DbContextTypeUsage(type.ClassViewModel);
-                        _contexts.Add(context);
-                        _entities.UnionWith(context.Entities.Select(e => e.ClassViewModel));
-
-                        // Force cache these since they have extra bits of info attached now.
-                        // TODO: eliminate the need for this.
-                        foreach (var e in context.Entities) Cache(e.ClassViewModel, force: true);
-                    }
-                    else if (AddCrudStrategy(typeof(IDataSource<>), type, _dataSources))
-                    {
-                        // Handled by helper
-                    }
-                    else if (AddCrudStrategy(typeof(IBehaviors<>), type, _behaviors))
-                    {
-                        // Handled by helper
-                    }
-                    else if (type.IsA(typeof(IClassDto<>)))
-                    {
-                        var classViewModel = type.ClassViewModel;
-
-                        // Force cache this since it has extra bits of info attached.
-                        _customDtos.Add(Cache(classViewModel, force: true));
-
-                        DiscoverNestedCrudStrategiesOn(classViewModel);
-                    }
-                    else if (type.ClassViewModel?.IsService ?? false)
-                    {
-                        var classViewModel = type.ClassViewModel;
-                        _services.Add(Cache(classViewModel));
-                    }
-=======
                     var context = new DbContextTypeUsage(type.ClassViewModel);
                     _contexts.Add(context);
                     _entities.UnionWith(context.Entities.Select(e => e.ClassViewModel));
@@ -122,11 +88,6 @@
                 {
                     var classViewModel = type.ClassViewModel;
 
-                    // TODO: this is a lie, and is also terrible.
-                    // Just trying to maintain the way that IClassDtos were identified before this overhaul.
-                    // This property is primarily used to determine if there is an API controller serving this data.
-                    classViewModel.OnContext = true;
-
                     // Force cache this since it has extra bits of info attached.
                     _customDtos.Add(Cache(classViewModel, force: true));
 
@@ -136,7 +97,6 @@
                 {
                     var classViewModel = type.ClassViewModel;
                     _services.Add(Cache(classViewModel));
->>>>>>> 7025683c
                 }
             }
 
