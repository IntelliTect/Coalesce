--- conflicted
+++ resolved
@@ -63,17 +63,7 @@
 
         public override string Namespace { get { return Info.Namespace; } }
 
-<<<<<<< HEAD
-        public override string FullNamespace
-        {
-            get
-            {
-                return Info.Namespace;
-            }
-        }
-=======
         public override string FullNamespace { get { return Info.Namespace; } }
->>>>>>> abfceb0c
 
         public override TypeWrapper PureType
         {
