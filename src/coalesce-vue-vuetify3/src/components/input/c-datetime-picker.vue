--- conflicted
+++ resolved
@@ -77,7 +77,7 @@
           v-bind="datePickerProps"
         >
           <template v-slot:actions v-if="showTodayButton">
-            <v-btn @click="setToday" :disabled="!isTodayInRange"> Today </v-btn>
+            <v-btn @click="setToday" :disabled="!isDateAllowed(new Date())"> Today </v-btn>
             <v-spacer />
           </template>
         </v-date-picker>
@@ -386,11 +386,6 @@
   );
 });
 
-const isTodayInRange = computed(() => {
-  const today = getToday();
-  return isDateAllowed(today);
-});
-
 function createDefaultDate() {
   const date = new Date();
   if (props.dateKind == "date") {
@@ -587,7 +582,6 @@
   }
 }
 
-<<<<<<< HEAD
 function isDateAllowed(date: Date) {
   if (!date) return false;
 
@@ -617,40 +611,8 @@
   return true;
 }
 
-function getToday() {
-  const now = new Date();
-  const today = startOfDay(now);
-
-  // Preserve existing time if it's set
-  if (internalValueZoned.value) {
-    const existingDate = internalValueZoned.value;
-
-    const newDate = set(today, {
-      hours: existingDate.getHours(),
-      minutes: existingDate.getMinutes(),
-      seconds: existingDate.getSeconds(),
-      milliseconds: existingDate.getMilliseconds(),
-    });
-
-    if (internalTimeZone.value) {
-      // Adjust for the specified time zone
-      return fromZonedTime(newDate, internalTimeZone.value);
-    } else {
-      // No time zone specified, use the new date as is
-      return newDate;
-    }
-  } else {
-    // No existing date/time, just set to start of today
-    return today;
-  }
-=======
 function setToday() {
   dateChanged(new Date())
->>>>>>> a2c6eabd
-}
-
-function setToday() {
-  modelValue.value = getToday();
 }
 
 function close() {
