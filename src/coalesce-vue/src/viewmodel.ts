import {
  onBeforeUnmount,
  reactive,
  ref,
  markRaw,
  getCurrentInstance,
  toRaw,
  watch,
  type Ref,
  type WatchStopHandle,
} from "vue";

import { resolvePropMeta } from "./metadata.js";
import type {
  ModelType,
  PropertyOrName,
  PropNames,
  ModelCollectionNavigationProperty,
  ModelCollectionValue,
  Service,
  Property,
} from "./metadata.js";
import {
  ModelApiClient,
  ListParameters,
  DataSourceParameters,
  ServiceApiClient,
  mapParamsToDto,
  type BulkSaveRequestItem,
  ItemApiState,
} from "./api-client.js";
import {
  type Model,
  modelDisplay,
  propDisplay,
  convertToModel,
  mapToModel,
  mapToDtoFiltered,
  mapToDto,
  type DisplayOptions,
} from "./model.js";
import {
  type Indexable,
  type DeepPartial,
  type VueInstance,
  ReactiveFlags_SKIP,
  getInternalInstance,
  getPublicInstance,
} from "./util.js";
import { debounce } from "lodash-es";
import type { Cancelable, DebounceSettings } from "lodash";

export type { DeepPartial } from "./util.js";

// These imports allow TypeScript to correctly name types in the generated declarations.
// Without them, it will generate some horrible, huge relative paths that won't work on any other machine.
// For example: import("../../../../Coalesce/src/coalesce-vue/src/api-client").ItemResult<TModel>
import type * as apiClient from "./api-client.js";
import type * as axios from "axios";

/*
DESIGN NOTES
    - ViewModel deliberately does not have TMeta as a type parameter.
        The type of the metadata is always accessed off of TModel as TModel["$metadata"].
        This makes the intellisense in IDEs quite nice. If TMeta is a type param,
        we end up with the type of implemented classes taking several pages of the intellisense tooltip.
        With this, we can still strongly type off of known information of TMeta (like PropNames<TModel["$metadata"]>),
        but without cluttering up tooltips with the entire type structure of the metadata.
*/

let nextStableId = 1;
const emptySet: ReadonlySet<string> = new Set();

/**
 * * If true, the data is clean with no known age.
 * * If false, the data is dirty.
 * * If number, the timestamp indicating the date of the data.
 */
type DataFreshness = boolean | number;

export abstract class ViewModel<
  TModel extends Model<ModelType> = any,
  TApi extends ModelApiClient<TModel> = any,
  TPrimaryKey extends string | number = any
> implements Model<TModel["$metadata"]>
{
  /** See comments on ReactiveFlags_SKIP for explanation.
   * @internal
   */
  readonly [ReactiveFlags_SKIP] = true;

  /** Static lookup of all generated ViewModel types. */
  public static typeLookup: ViewModelTypeLookup | null = null;

  // TODO: Do $parent and $parentCollection need to be Set<>s in order to handle objects being in multiple collections or parented to multiple parents? Could be useful.

  /** @internal  */
  $parent: ViewModel | ListViewModel | null = null;

  /** @internal  */
  $parentCollection: ViewModelCollection<this, TModel> | null = null;

  /** @internal Removed items, pending deletion in a bulk save */
  $removedItems?: ViewModel[];

  /** 
    Underlying object which will hold the backing values
    of the custom getters/setters. Not for external use.
    @internal 
  */
  private $data: TModel & { [propName: string]: any };

  /**
   * A number unique among all ViewModel instances that will be unchanged for the instance's lifetime.
   * Can be used to uniquely identify objects with `:key` in Vue components.
   *
   * Especially useful with `transition-group` where some elements of iteration may be unsaved
   * and therefore not yet have a `$primaryKey`.
   */
  public readonly $stableId!: number;

  /**
   * Gets or sets the primary key of the ViewModel's data.
   */
  public get $primaryKey() {
    return (this as any as Indexable<TModel>)[
      this.$metadata.keyProp.name
    ] as TPrimaryKey;
  }
  public set $primaryKey(val) {
    (this as any)[this.$metadata.keyProp.name] = val;
  }

  /**
    @internal 
   */
  private _isDirty = ref(false);

  /** @internal */
  _dirtyProps: Set<PropNames<TModel["$metadata"]>> = reactive(new Set()) as any; // as any to avoid ref unwrapping madness

  /**
   * Returns true if the values of the savable data properties of this ViewModel
   * have changed since the last load, save, or the last time $isDirty was set to false.
   */
  public get $isDirty() {
    return this._isDirty.value;
  }
  public set $isDirty(val) {
    if (!val) {
      this._dirtyProps.clear();
      this._isDirty.value = false;
    } else {
      // When explicitly setting the whole model dirty,
      // we don't know which specific prop might be dirty,
      // so just set them all.
      for (const propName in this.$metadata.props) {
        this.$setPropDirty(propName as any);
      }
    }
  }

  public $setPropDirty(
    propName: PropNames<TModel["$metadata"]>,
    dirty = true,
    triggerAutosave = true
  ) {
    const propMeta = this.$metadata.props[propName];
    if (propMeta.dontSerialize) {
      return;
    }

    if (dirty) {
      this._dirtyProps.add(propName);
      this._isDirty.value = true;

      if (triggerAutosave && this._autoSaveState?.value?.active) {
        // If dirty, and autosave is enabled, queue an evaluation of autosave.
        this._autoSaveState.value.trigger?.();
      }
    } else {
      this._dirtyProps.delete(propName);
      if (!this._dirtyProps.size) {
        this._isDirty.value = false;
      }
    }
  }
  public $getPropDirty(propName: PropNames<TModel["$metadata"]>) {
    return this._dirtyProps.has(propName);
  }

  /** @internal */
  private _params: Ref<DataSourceParameters> = ref(new DataSourceParameters());

  /** The parameters that will be passed to `/get`, `/save`, and `/delete` calls. */
  public get $params(): DataSourceParameters {
    return this._params.value;
  }
  public set $params(val) {
    this._params.value = val;
  }

  /** Wrapper for `$params.dataSource` */
  public get $dataSource(): DataSourceParameters["dataSource"] {
    return this.$params.dataSource;
  }
  public set $dataSource(val) {
    this.$params.dataSource = val;
  }

  /** Wrapper for `$params.includes` */
  public get $includes() {
    return this.$params.includes;
  }
  public set $includes(val) {
    this.$params.includes = val;
  }

  /** An object whose values are booleans that specify whether a given validation rule should be ignored,
   * and whose keys are one of the following formats:
   *  - `"propName.ruleName"` - ignores the given rule on the given property.
   *  - `"propName.*"` - ignores rules of the given propName on all properties
   * @internal
   */
  private $ignoredRules: { [identifier: string]: boolean } | null = null;

  /**
   * A two-layer map, the first layer being property names and the second layer being rule identifiers,
   * of custom validation rules that should be applied to this viewmodel instance.
   * @internal
   */
  private $customRules: {
    [propName: string]: {
      [identifier: string]: (val: any) => true | string;
    };
  } | null = null;

  /**
   * Cached set of the effective rules for each property on the model.
   * Will be invalidated when custom rules and/or ignores are changed.
   * @internal
   */
  private _effectiveRules: {
    [propName: string]:
      | undefined
      | Array<((val: any) => true | string) & { ruleName: string }>;
  } | null = null;

  /** @internal */
  private get $effectiveRules() {
    let effectiveRules = this._effectiveRules;
    if (effectiveRules) return effectiveRules;

    effectiveRules = {};

    for (const propName in this.$metadata.props) {
      const prop = this.$metadata.props[propName];
      const custom = this.$customRules?.[propName];
      const propRules = [];

      if ("rules" in prop) {
        const ignored = this.$ignoredRules;
        const rules: any = prop.rules!;

        // Process metadata-provided rules
        for (const ruleName in rules!) {
          // Process ignores
          if (ignored) {
            if (
              ignored[`${propName}.${ruleName}`] ||
              ignored[`${propName}.*`]
            ) {
              continue;
            }
          }

          // If the prop has custom rules, and there is a custom rule
          // with the same identifier as a metadata-provided rule,
          // do not process the metadata-provided rule.
          if (custom && custom[ruleName]) {
            continue;
          }

          const ruleFn = rules[ruleName];
          ruleFn.ruleName = ruleName;
          propRules.push(ruleFn);
        }
      }

      // Process custom rules.
      if (custom) {
        for (const ruleName in custom) {
          const ruleFn = custom[ruleName];
          (ruleFn as any).ruleName = ruleName;
          propRules.push(ruleFn);
        }
      }

      if (propRules.length) {
        effectiveRules[propName] = propRules;
      }
    }

    return (this._effectiveRules = effectiveRules);
  }

  public $addRule(
    prop: string | Property,
    identifier: string,
    rule: (val: any) => true | string
  ) {
    const propName = typeof prop == "string" ? prop : prop.name;

    // Add this as a custom rule.
    // Because rules are keyed by propName and identifier,
    // the rule will not be duplicated.
    this.$customRules = {
      ...this.$customRules,
      [propName]: {
        ...this.$customRules?.[propName],
        [identifier]: rule,
      },
    };

    // Remove any ignore for this rule, if there is one:
    const ignoreSpec = `${propName}.${identifier}`;
    if (this.$ignoredRules && ignoreSpec in this.$ignoredRules) {
      let { [ignoreSpec]: removed, ...remainder } = this.$ignoredRules as any;
      this.$ignoredRules = remainder;
    }

    // Force recompute of effective rules.
    this._effectiveRules = null;
  }

  public $removeRule(prop: string | Property, identifier: string) {
    const propName = typeof prop == "string" ? prop : prop.name;

    // Remove any custom rule that may match this spec.
    const propRules = this.$customRules?.[propName] as any;
    if (propRules) {
      let { [identifier]: removed, ...remainder } = propRules;
      this.$customRules = {
        ...this.$customRules,
        [propName]: remainder,
      };
    }

    // Add an ignore to override any rules that are coming from metadata.
    this.$ignoredRules = {
      ...this.$ignoredRules,
      [`${propName}.${identifier}`]: true,
    };

    // Force recompute of effective rules.
    this._effectiveRules = null;
  }

  /** Returns an array of all applicable rules for the given property
    in accordance with:
    - The rules defined for the model's properties' metadata, 
    - Custom rules added by calling `$addRule`
    - Any rules that where ignored by calling `this.$removeRule`,*/
  public $getRules(prop: string | Property) {
    return this.$effectiveRules[typeof prop == "string" ? prop : prop.name];
  }

  /** Returns an array of all error messages for the current model
    in accordance with:
    - The rules defined for the model's properties' metadata, 
    - Custom rules added by calling `$addRule`
    - Any rules that where ignored by calling `this.$removeRule`,
  */
  public $getErrors(prop?: string | Property): string[] {
    const ret: string[] = [];
    const effectiveRules = this.$effectiveRules;

    const desiredProp = prop
      ? typeof prop == "string"
        ? prop
        : prop.name
      : undefined;

    for (const propName in effectiveRules) {
      if (desiredProp && desiredProp != propName) continue;

      const propRules = effectiveRules[propName];
      if (!propRules) continue;

      for (const rule of propRules) {
        const result = rule(this.$data[propName]);
        if (result !== true) ret.push(result);
      }
    }

    return ret;
  }

  /** True if `this.$getErrors()` is returning at least one error. */
  public get $hasError() {
    return !!this.$getErrors().length;
  }

  /**
   * A function for invoking the `/get` endpoint, and a set of properties about the state of the last call.
   */
  get $load() {
    const $load = this.$apiClient
      .$makeCaller("item", (c, id?: TPrimaryKey) => {
        const startTime = performance.now();

        return c
          .get(id != null ? id : this.$primaryKey, this.$params)
          .then((r) => {
            // @ts-expect-error passing data through to `onFulfilled`
            r.__startTime = startTime;
            return r;
          });
      })
      .onFulfilled((state) => {
        const result = state.result;

        // If there's no captured start time, assume the data is from response caching
        // and use the oldest possible time (0).
        // @ts-expect-error passed through from invoker
        const startTime = state.rawResponse?.__startTime ?? 0;

        if (result) {
          // We do `purgeUnsaved` (arg2) here, since $load() is always an explicit user action
          // that may be serving as a "reset" of local state.
          this.$loadFromModel(result, startTime, true);
        }
      });

    // Lazy getter technique - don't create the caller until/unless it is needed,
    // since creation of api callers is a little expensive.
    Object.defineProperty(this, "$load", { value: $load });

    return $load;
  }

  /** Whether or not to reload the ViewModel's `$data` with the response received from the server after a call to .$save(). */
  public $loadResponseFromSaves = true;

  /** Whether to save the whole object, or only properties which are dirty.
   * - `surgical` - save only properties that are flagged as dirty (default).
   * - `whole` - save all properties on the object.
   */
  public $saveMode: "surgical" | "whole" = "surgical";

  /** @internal */
  private _savingProps: Ref<ReadonlySet<string>> =
    ref<ReadonlySet<string>>(emptySet);

  /** When `$save.isLoading == true`, contains the properties of the model currently being saved by `$save` (including autosaves).
   *
   * Does not include non-dirty properties even if `$saveMode == 'whole'`.
   */
  public get $savingProps(): ReadonlySet<string> {
    return this._savingProps.value;
  }
  public set $savingProps(value: ReadonlySet<string>) {
    this._savingProps.value = value;
  }

  /**
   * A function for invoking the `/save` endpoint, and a set of properties about the state of the last call.
   */
  get $save() {
    const $save = this.$apiClient
      .$makeCaller("item", async (c, overrideProps?: Partial<TModel>) => {
        if (this.$hasError) {
          throw Error(joinErrors(this.$getErrors()));
        }

        // Capture the dirty props before we set $isDirty = false;
        const dirtyProps = [...this._dirtyProps];

        // Copy the dirty props into a list that we'll be mutating
        // into the list of ALL props that we would need to send
        // for surgical saves.
        const propsToSave: string[] = [...dirtyProps];

        // If we were passed any override props, send those too.
        // Use case of override props is changing some field
        // where we don't want the local UI to reflect that new value
        // until we know that value has been saved to the server.
        // A further example is saving some property that will have sever-determined effects
        // on other properties on the model where we don't want an inconsistent intermediate state.
        let data: TModel = this as any;
        if (overrideProps) {
          data = {
            ...this.$data,
            ...overrideProps,
            $metadata: this.$metadata,
          };
          propsToSave.push(...Object.keys(overrideProps));
        }

        // We always send the PK if it exists, regardless of dirty status or save mode.
        if (this.$primaryKey != null) {
          propsToSave.push(this.$metadata.keyProp.name);
        }

        this.$savingProps = new Set(propsToSave);

        // If doing surgical saves,
        // only save the props that are dirty and/or explicitly requested.
        const fields =
          this.$saveMode == "surgical" ? ([...this.$savingProps] as any) : null;

        // Before we make the save call, set isDirty = false.
        // This lets us detect changes that happen to the model while our save request is pending.
        // If the model is dirty when the request completes, we'll not load the response from the server.
        this.$isDirty = false;
        try {
          return await c.save(data, { ...this.$params, fields });
        } catch (e) {
          for (const prop of dirtyProps) {
            this.$setPropDirty(
              prop,
              true,
              // Don't re-trigger autosave on save failure.
              // Wait for next prop change to trigger it again.
              // Otherwise, if the wait timeout is zero,
              // the save will keep triggering as fast as possible.
              // Note that this could be a candidate for a user-customizable option
              // in the future.
              false
            );
          }
          this.$savingProps = emptySet;
          throw e;
        }
      })
      .onFulfilled(() => {
        if (!this.$save.result) {
          // Can't do anything useful if the save returned no data.
          return;
        }

        this.$savingProps = emptySet;
        if (!this.$loadResponseFromSaves) {
          // The PK *MUST* be loaded so that the PK returned by a creation save call
          // will be used by subsequent update calls.
          this.$primaryKey = (this.$save.result as Indexable<TModel>)[
            this.$metadata.keyProp.name
          ];
        } else {
          // Do NOT purgeUnsaved here (arg2), as this save may be one of many saves
          // occurring in a large object graph where there are unsaved objects that will be imminently saved.
          this.$loadFromModel(this.$save.result, performance.now());
          this.updateRelatedForeignKeysWithCurrentPrimaryKey();
        }
      });

    // Lazy getter technique - don't create the caller until/unless it is needed,
    // since creation of api callers is a little expensive.
    Object.defineProperty(this, "$save", { value: $save });

    return $save;
  }

  /**
   * A function for invoking the `/bulkSave` endpoint, and a set of properties about the state of the last call.
   *
   * A bulk save will save/delete this entity and all reachable relationships in a single round trip and database transaction.
   */
  get $bulkSave() {
    const $bulkSave = this.$apiClient.$makeCaller(
      "item",
      async (c, options?: BulkSaveOptions) => {
        const {
          items: itemsToSend,
          rawItems: dataToSend,
          errors,
          _allItems: dataByRef,
        } = this.$bulkSavePreview(options);

        if (errors.length) {
          // Somewhat user-friendly error: this could be shown in a c-loader-status
          // if a developer isn't eagerly checking validation before enabling a save button:
          throw Error(joinErrors(errors));
        }

        const ret = await c.bulkSave(
          { items: itemsToSend },
          { ...this.$params }
        );

        if (ret.data?.wasSuccessful) {
          // Load models with their new primary key so that instances can be uniquely
          // identified when loading them with the data returned by the client,
          // allowing the original ViewModel instances to be preserved instead of being replaced.
          // `refMap` maps `ref` values to the resulting primary key produced by the server.
          const refMap = ret.data.refMap;
          for (const ref in refMap) {
            const model = dataByRef.get(+ref)?.model;
            if (model) model.$primaryKey = refMap[ref];
          }

          const result = ret.data.object;
          if (result) {
            const age = performance.now();

            // `purgeUnsaved = true` here (arg3) since the bulk save should have covered the entire object graph.
            // Wiping out unsaved items will help developers discover bugs where their root model's data source
            // does not correctly include the whole object graph that they're saving (which is expected for bulk saves)
            this.$loadFromModel(result, age, true);

            const unloadedTypes = new Set(
              dataToSend
                .filter(
                  (d) =>
                    d.action == "save" &&
                    d.model._dataAge != age &&
                    // We currently don't have a good way to reload additionalRoots items.
                    !options?.additionalRoots?.includes(d.model)
                )
                .map((d) => d.model.$metadata.name)
            );

            if (unloadedTypes.size > 0) {
              console.warn(
                `One or more ${[...unloadedTypes.values()].join(
                  " and "
                )} items were saved by a bulk save, but were not returned by the response. The Data Source of the bulk save target may not be returning all entities.`
              );
            }
          }
        }

        return ret;
      }
    );

    // Lazy getter technique - don't create the caller until/unless it is needed,
    // since creation of api callers is a little expensive.
    Object.defineProperty(this, "$bulkSave", { value: $bulkSave });

    return $bulkSave;
  }

  /** Returns the payload that will be used for the `$bulkSave` operation.
   *
   * Useful for driving UI state like preemptively showing errors,
   * or determining if there are any objects with pending modifications.
   */
  public $bulkSavePreview(options?: BulkSaveOptions) {
    /** The models to traverse for relations in the next iteration of the outer loop. */
    let nextModels: (ViewModel | null)[] = [this];

    if (options?.additionalRoots) {
      nextModels.push(...options.additionalRoots);
    }

    const dataByRef = new Map<number, BulkSaveRequestRawItem>();

    const getData = (model: ViewModel) => {
      let ret = dataByRef.get(model.$stableId);
      if (!ret)
        dataByRef.set(
          model.$stableId,
          (ret = {
            model,
            metadata: model.$metadata,
            action: "none",
            isRoot: false,
            isEssential: false,
            visited: false,
            refs: {
              // The model's $stableId will be referenced by other objects.
              // It is recorded as the object's primary key ref value.
              [model.$metadata.keyProp.name]: model.$stableId,

              // Other foreign key names here will be added that reference
              // the $stableId of the principal end of the relationship
              // The server will use these values to link these two objects together.
            },
          })
        );
      return ret;
    };

    // Traverse all models reachable from `this`,
    // collecting those that need to be saved or deleted.
    while (nextModels.length) {
      const currentModels = nextModels;
      nextModels = [];

      for (const model of currentModels) {
        if (!model) continue;

        const data = getData(model);
        if (data.visited) continue;
        data.visited = true;

        const meta: ModelType = model.$metadata;

        if (model.$removedItems) {
          // `model.$removedItems` will contain items that were `.$remove()`d  while having `model` as a `$parent`.
          nextModels.push(...model.$removedItems);
        }

        data.isRoot = model == this;

        for (const propName in meta.props) {
          const prop = meta.props[propName];

          if (prop.role == "collectionNavigation") {
            const dependents = model.$data[prop.name];
            if (dependents && (model._existsOnServer || !model._isRemoved)) {
              nextModels.push(...dependents);
            }
          } else if (prop.role == "referenceNavigation") {
            let principal = model.$data[prop.name] as ViewModel | null;

            // If the prop is a reference navigation that has no foreign key,
            // then the ref will link the foreign key prop to the principal entity,
            // allowing the server to fixup the foreign key once the principal is created.
            if (
              // If the foreign key has a value then we don't need a ref.
              // Bail early.
              model.$data[prop.foreignKey.name] != null
            ) {
              nextModels.push(principal);
              continue;
            }

            const collection = model.$parentCollection;
            if (
              !principal &&
              collection?.$parent instanceof ViewModel &&
              (collection.$metadata == prop.inverseNavigation ||
                // Handle inheritance hierarchies (i.e. TPH):
                // The collection is effectively the same collection,
                // but has a different metadata instance so direct equality won't work.
                // Instead, we check that it has the same name and that the actual intended value
                // of the reference navigation (`collection.$parent`) is a derived type of the declared type.
                (collection.$metadata.name == prop.inverseNavigation?.name &&
<<<<<<< HEAD
                  prop.typeDef.derivedTypes?.includes(
                    collection.$parent.$metadata
                  )))
=======
                  collection.$metadata.type == prop.inverseNavigation.type &&
                  //@ts-expect-error
                  collection.$metadata.itemType?.typeDef ==
                    //@ts-expect-error
                    prop.inverseNavigation.itemType?.typeDef &&
                  //@ts-expect-error
                  collection.$metadata.foreignKey?.name ==
                    prop.inverseNavigation.foreignKey?.name))
>>>>>>> bbbb55fd
            ) {
              // The reference navigation property has no value,
              // and the foreign key has no value,
              // but the model is contained in a collection navigation property,
              // and that collection is the inverse navigation of this reference navigation,
              // so it must reference the parent of that collection.

              // This scenario enables adding a new item to a collection navigation
              // without setting either the foreign key or the nav prop on that new child.

              principal = collection.$parent;
            }

            nextModels.push(principal);

            if (
              principal &&
              !principal._isRemoved &&
              !model._isRemoved &&
              (model.$isDirty || !model._existsOnServer)
            ) {
              if (
                // The principal is not yet saved, but will be saved.
                (!principal._existsOnServer &&
                  options?.predicate?.(principal, "save") !== false) ||
                // The principal object already exists, but the FK isn't dirty.
                // This may mean the principal object was late loaded which bypasses FK fixup,
                // or it means that a blank, empty dependent object was added to the principal's collection nav.
                (principal._existsOnServer &&
                  !model.$getPropDirty(prop.foreignKey.name))
              ) {
                data.refs[prop.foreignKey.name] = principal.$stableId;
                getData(principal).isEssential = true;
              }
            }
          }
        }
      }
    }

    const dataToSend: BulkSaveRequestRawItem[] = [];
    const itemsToSend: BulkSaveRequestItem[] = [];
    let isDirty = false;
    const errors = [];
    for (const [_, data] of dataByRef) {
      const model = data.model;

      // Non-dirty, non-deleted items are sent as "none".
      // This exists so that the root item(that will be sent as the response
      // from the server) can be identified even if it isn't being modified.
      let action: BulkSaveRequestItem["action"] = "none";

      if (model._isRemoved) {
        action = model._existsOnServer
          ? "delete" // Removed items that have a PK are sent as a delete
          : "none"; // Do not send removed items that never had a PK.
      } else {
        // Save items that are dirty, or never saved, or have unresolved refs in the payload
        if (
          model.$isDirty ||
          !model._existsOnServer ||
          Object.entries(data.refs).some(([key, ref]) => {
            return key != model.$metadata.keyProp.name;
          })
        ) {
          action = "save";
        }
      }

      // Include the root item and any items being changed.
      if (action == "none" && !data.isRoot && !data.isEssential) {
        continue;
      }

      // Apply the user-supplied predicate to each item.
      if (action !== "none" && options?.predicate?.(model, action) === false) {
        continue;
      }

      data.action = action;
      dataToSend.push(data);

      const metadata = data.metadata;
      const props = metadata.props;

      if (action == "delete") {
        isDirty = true;
      } else if (action == "save") {
        isDirty = true;
        for (const [propName, rules] of Object.entries(model.$effectiveRules)) {
          const propMeta = props[propName];
          for (const rule of rules || []) {
            const result = rule((model as any)[propName]);
            if (result !== true) {
              if (
                rule.ruleName == "required" &&
                propMeta.role == "foreignKey" &&
                propName in data.refs
              ) {
                // We have to allow for missing foreign keys
                // when the foreign key is missing but has a `ref`
                // that will be fixed up on the server as part of the bulk save operation.
                // Skip the failure of this rule.
                continue;
              }

              data.errors ??= [];
              data.errors.push(result);
              errors.push(result);
            }
          }
        }
      }

      itemsToSend.push({
        type: metadata.name,
        action,
        refs: data.refs,
        root: data.isRoot ? true : undefined,
        data:
          action == "none" || action == "delete"
            ? // "none" and "delete" items only need their PK:
              mapToDtoFiltered(model, [metadata.keyProp.name])!
            : model.$saveMode == "surgical"
            ? mapToDtoFiltered(model, [
                ...model._dirtyProps,
                metadata.keyProp.name,
              ])!
            : mapToDto(model)!,
      });
    }

    return {
      /** True if there are any models with a pending save or delete. */
      isDirty,
      /** The actual data to be sent in the API request. */
      items: itemsToSend,
      /** Full representation of the items that will be sent in the bulk save request. */
      rawItems: dataToSend,
      /** Aggregation of all errors contained within `rawItems`. */
      errors,
      /** @internal */
      _allItems: dataByRef,
    };
  }

  /** @internal */
  private updateRelatedForeignKeysWithCurrentPrimaryKey() {
    const pkValue = this.$primaryKey;

    // Look through collection navigations.
    // Set the corresponding foreign key of all entities to the current PK value.
    for (const prop of Object.values(this.$metadata.props)) {
      if (prop.role != "collectionNavigation") continue;

      const value = (this as any)[prop.name];
      if (value?.length) {
        const fk = prop.foreignKey.name;
        for (const child of value) {
          child[fk] = pkValue;
        }
      }
    }

    if (this.$parent?.$metadata?.props) {
      const parent = this.$parent;
      for (const prop of Object.values(parent.$metadata.props) as Property[]) {
        if (prop.role != "referenceNavigation") continue;

        // The prop on the parent is a reference navigation.
        // If the value of the navigation is ourself,
        // update the foreign key on the $parent with our new PK.
        //@ts-expect-error undefined indexer
        const value = parent[prop.name];
        if (value === this) {
          //@ts-expect-error undefined indexer
          parent[prop.foreignKey.name] = pkValue;
        }
      }
    }
  }

  /** @internal */
  _dataAge = 0;

  /**
   * Loads data from the provided model into the current ViewModel,
   * and then clears the $isDirty flag if `isCleanData` is not given as `false`.
   *
   * Data is loaded in a surgical fashion that will preserve existing instances
   * of objects and arrays found on navigation properties.
   */
  public $loadFromModel(
    source: DeepPartial<TModel>,
    isCleanData: DataFreshness = true,
    purgeUnsaved: boolean = false
  ) {
    if (this.$isDirty && this._autoSaveState?.value?.active) {
      updateViewModelFromModel(
        this as any,
        source,
        true,
        isCleanData,
        false,
        true
      );
    } else {
      updateViewModelFromModel(
        this as any,
        source,
        false,
        isCleanData,
        purgeUnsaved,
        true
      );
      if (isCleanData) {
        this.$isDirty = false;
      }
    }

    // Allow chaining. Mainly for inline initialization as `new VM().$loadCleanData()`
    return this;
  }

  /**
   * Loads data from the provided model into the current ViewModel, and then clears $isDirty flags.
   *
   * Data is loaded in a surgical fashion that will preserve existing instances
   * of objects and arrays found on navigation properties.
   */
  public $loadCleanData(source: DeepPartial<TModel>, purgeUnsaved = false) {
    return this.$loadFromModel(source, true, purgeUnsaved);
  }

  /**
   * Loads data from the provided model into the current ViewModel.
   * Does not clear $isDirty flags.
   *
   * Data is loaded in a surgical fashion that will preserve existing instances
   * of objects and arrays found on navigation properties.
   */
  public $loadDirtyData(source: DeepPartial<TModel>) {
    return this.$loadFromModel(source, false, false);
  }

  /**
   * A function for invoking the `/delete` endpoint, and a set of properties about the state of the last call.
   */
  get $delete() {
    const $delete = this.$apiClient
      .$makeCaller("item", (c) => {
        if (this._existsOnServer) {
          return c.delete(this.$primaryKey, this.$params);
        } else {
          this._removeFromParentCollection();
        }
      })
      .onFulfilled(() => {
        this._removeFromParentCollection();
      });

    // Lazy getter technique - don't create the caller until/unless it is needed,
    // since creation of api callers is a little expensive.
    Object.defineProperty(this, "$delete", { value: $delete });

    return $delete;
  }

  /** @internal */
  private _removeFromParentCollection() {
    if (this.$parentCollection) {
      const idx = this.$parentCollection.indexOf(this);
      if (idx > -1) {
        const item = this.$parentCollection.splice(idx, 1)[0];
        return item;
      }
    }
  }

  /** @internal */
  private get _existsOnServer() {
    if (!this.$primaryKey) {
      return false;
    }

    if (
      this.$metadata.keyProp.createOnly &&
      this.$getPropDirty(this.$metadata.keyProp.name as any)
    ) {
      // PK is client-provided (not server generated), and is dirty.
      // Therefore, this is just the local state of the PK that has not yet been saved.
      return false;
    }

    return true;
  }

  /** Whether the item has been removed via `$remove()` and is pending for deletion in the next bulk save.
   * @internal
   * */
  _isRemoved = false;

  public get $isRemoved() {
    return this._isRemoved; // does this need to be reactive?
  }

  /** Mark this model for deletion in the next `$bulkSave` operation performed on an ancestor.
   *
   * If this item has a parent collection, it will be immediately removed from that collection.
   * */
  public $remove() {
    if (!this.$parent) {
      throw new Error(
        `Unable to remove ${this.$metadata.name}: item has no parent to be removed from.`
      );
    }

    this._isRemoved = true;

    this._removeFromParentCollection();
    if (this.$parent instanceof ViewModel) {
      (this.$parent.$removedItems ??= []).push(this);
    }
  }

  /** @internal Internal autosave state. */
  // Deliberately uninitialized ref to avoid allocations when nothing is listening.
  _autoSaveState?: Ref<AutoCallState<AutoSaveOptions<any>> | undefined>;

  /**
   * Starts auto-saving of the instance when changes to its savable data properties occur.
   * Only usable from Vue setup() or `script setup`. Otherwise, use $startAutoSave().
   * @param options Options to control how the auto-saving is performed.
   */
  public $useAutoSave(options: AutoSaveOptions<this> = {}) {
    const vue = getCurrentInstance()?.proxy;
    if (!vue)
      throw new Error(
        "$useAutoSave can only be used inside setup(). Consider using $startAutoSave if you're not using Vue composition API."
      );
    return this.$startAutoSave(vue, options);
  }

  /**
   * Starts auto-saving of the instance when changes to its savable data properties occur.
   * @param vue A Vue instance through which the lifecycle of the watcher will be managed.
   * @param options Options to control how the auto-saving is performed.
   */
  public $startAutoSave(vue: VueInstance, options: AutoSaveOptions<this> = {}) {
    let state = this._autoSaveState?.value;

    if (state?.active && state.options === options) {
      // If already active using the exact same options object, don't restart.
      // This prevents infinite recursion when setting up deep autosaves.
      return;
    }

    const {
      wait = 1000,
      predicate = undefined,
      debounce: debounceOptions,
    } = options;

    this.$stopAutoSave();

    state = new AutoCallState<AutoSaveOptions<any>>();
    state.options = options;

    if (this._autoSaveState) {
      this._autoSaveState.value = state;
    } else {
      this._autoSaveState = ref(state);
    }

    let ranOnce = false;

    const enqueueSave = debounce(
      () => {
        if (!state?.active) return;

        /*
        Try and save if:
          1) The model is dirty
          2) The model lacks a primary key, and we haven't yet tried to save it
            since autosave was enabled. We should only ever try to do this once
            in case the Behaviors on the server are for some reason not configured
            to return responses from saves. We also don't do this if $load has ever 
            been attempted, because if it is has then this means there's an expectation
            that the object does already exist on the server and might mean that
            $load(somePkValue) was called (and so if we did a save, it would create an 
            object with a new PK)
      */
        if (
          this.$isDirty ||
          (!ranOnce && !this.$primaryKey && this.$load.wasSuccessful === null)
        ) {
          if (this.$hasError || (predicate && !predicate(this))) {
            // There are validation errors, or a user-defined predicate failed.
            // Do nothing, and don't enqueue another attempt.
            // The next attempt will be enqueued the next time a change is made to the data.
            return;
          }

          if (this.$save.isLoading || this.$load.isLoading) {
            // Save already in progress, or model is currently loading.
            // Enqueue another attempt.
            enqueueSave();
            return;
          }

          // Everything should be good to go. Go forth and save!
          ranOnce = true;
          this.$save()
            // After the save finishes, attempt another autosave.
            // If the model has become dirty since the last save,
            // we need to save again.
            // This will happen if the state of the model changes while the save
            // is in-flight.
            .then(enqueueSave)
            // We need a catch block so all of this is testable.
            // Otherwise, jest will fail tests as soon as it sees an unhandled promise rejection.
            .catch(() => {});
        }
      },
      Math.max(1, wait),
      debounceOptions
    );

    let isPending = false;
    state.trigger = function () {
      if (isPending) return;
      isPending = true;
      // This MUST happen on next tick in case $isDirty was set to true automatically
      // and is about to be manually (or by $loadFromModel) set to false.
      getPublicInstance(vue).$nextTick(() => {
        isPending = false;
        enqueueSave();
      });
    };

    startAutoCall(state, vue, undefined, enqueueSave);
    state.trigger();

    if (options.deep) {
      for (const propName in this.$metadata.props) {
        const prop = this.$metadata.props[propName];
        if (prop.role == "collectionNavigation") {
          if ((this as any)[propName]) {
            for (const child of (this as any)[propName] as ViewModel[]) {
              child.$startAutoSave(vue, options);
            }
          }
        } else if (prop.role == "referenceNavigation") {
          ((this as any)[propName] as ViewModel)?.$startAutoSave(vue, options);
        }
      }
    }
  }

  /** Stops auto-saving if it is currently enabled. */
  public $stopAutoSave() {
    this._autoSaveState?.value?.cleanup?.();
  }

  /** Returns true if auto-saving is currently enabled. */
  public get $isAutoSaveEnabled() {
    // Initialize the ref if not already initialized so we can track future writes.
    if (!this._autoSaveState) {
      this._autoSaveState = ref();
      return false;
    }
    return this._autoSaveState?.value?.active;
  }

  /**
   * Returns a string representation of the object, or one of its properties, suitable for display.
   * @param prop If provided, specifies a property whose value will be displayed.
   * @param options Options for formatting the displayed value.
   * If omitted, the whole object will be represented.
   */
  public $display(
    prop?: PropertyOrName<TModel["$metadata"]>,
    options?: DisplayOptions
  ) {
    if (!prop) return modelDisplay(this, options);
    return propDisplay(this, prop, options);
  }

  /**
   * Creates a new instance of an item for the specified child model collection,
   * adds it to that collection, and returns the item.
   * @param prop The name of the collection property, or the metadata representing it.
   */
  public $addChild(
    prop:
      | ModelCollectionNavigationProperty
      | PropNames<TModel["$metadata"], ModelCollectionNavigationProperty>,
    initialDirtyData?: any
  ) {
    const propMeta = resolvePropMeta<ModelCollectionNavigationProperty>(
      this.$metadata,
      prop
    );
    var collection: Array<any> | undefined = (this as any as Indexable<TModel>)[
      propMeta.name
    ];

    if (!Array.isArray(collection)) {
      (this as any)[propMeta.name] = [];
      collection = (this as any)[propMeta.name] as any[];
    }

    if (propMeta.role == "collectionNavigation") {
      // The ViewModelCollection will handle creating a new ViewModel,
      // and setting $parent, $parentCollection.
      const newViewModel = collection[
        collection.push(mapToModel({}, propMeta.itemType.typeDef)) - 1
      ] as ViewModel;

      if (initialDirtyData) {
        newViewModel.$loadDirtyData(initialDirtyData);
      }

      //@ts-expect-error untyped indexer
      newViewModel[propMeta.foreignKey.name] = this.$primaryKey;
      // Populate the navigation property on the new child as well
      // so that navigation property fixup can work with bulk saves.
      if (propMeta.foreignKey.navigationProp) {
        //@ts-expect-error untyped indexer
        newViewModel[propMeta.foreignKey.navigationProp.name] = this;
      }

      return newViewModel;
    } else {
      throw "$addChild only adds to collections of model properties.";
    }
  }

  /** The metadata representing the type of data that this ViewModel handles. */
  public declare readonly $metadata: TModel["$metadata"];

  constructor(
    // Metadata is set on the prototype by `defineProps`.
    // This parameter only exists for backwards-compat.
    $metadata: TModel["$metadata"],

    /** Instance of an API client for the model through which direct, stateless API requests may be made. */
    public readonly $apiClient: TApi,

    initialDirtyData?: DeepPartial<TModel> | null
  ) {
    this.$data = reactive(convertToModel({}, $metadata)) as any;

    Object.defineProperty(this, "$stableId", {
      enumerable: true, // Enumerable so visible in vue devtools
      configurable: false,
      value: nextStableId++,
      writable: false,
    });

    const ctor = this.constructor as any;

    if (initialDirtyData) {
      this.$loadDirtyData(initialDirtyData);
    } else {
      if (ctor.collectionProps !== false) {
        if (!ViewModelFactory.isInScope) {
          // Only initialize collections if we're not in a ViewModelFactory scope.
          // If we ARE in a scope, there's a guaranteed call to $loadFromModel.

          if (ctor.collectionProps === undefined) {
            ctor.collectionProps = Object.values($metadata.props).filter(
              (prop) =>
                prop.type == "collection" && prop.itemType.type == "model"
            );
          }
          for (const prop of ctor.collectionProps) {
            // Pass null directly through to the VM's setter.
            // The VM's setter will then populate the VM's data with an empty array rather than null.
            (this as any)[prop.name] = null;
          }
          if (!ctor.collectionProps) {
            ctor.collectionProps = false;
          }
        }
      }
    }

    if (ctor.hasPropDefaults !== false) {
      for (const prop of Object.values($metadata.props)) {
        if ("defaultValue" in prop) {
          ctor.hasPropDefaults ??= true;

          if (!initialDirtyData || !(prop.name in initialDirtyData)) {
            (this as any)[prop.name] = prop.defaultValue;
          }
        }
      }

      // Cache that this type doesn't have prop defaults so we don't
      // ever have to loop over the props looking for them on future instances.
      ctor.hasPropDefaults ??= false;
    }
  }
}

const $loadProxy = Symbol("$loadProxy");
const $protoVersion = Symbol("$protoVersion");
/** Create a class that represents an abstract model type
 * and will turn itself into the proper concrete ViewModel type
 * when loaded.
 */
export function createAbstractProxyViewModelType<
  TModel extends Model<ModelType>,
  TViewModel extends ViewModel
>(
  metadata: ModelType,
  apiClientCtor: { new (): ModelApiClient<any> }
): {
  new (initialData?: DeepPartial<TModel> | null): TViewModel;
} {
  function unsupportedError() {
    return new Error(`"Operation not supported: This ViewModel instance is a proxy for an abstract type, with its concrete implementation not yet decided.

      Try one of the following to obtain a concrete implementation:
        - $load(...) or $loadFromModel(...) data for a concrete implementation
        - Instantiate a concrete implementation of this abstract type instead of this abstract proxy
      `);
  }

  class AbstractVmProxy extends ViewModel<TModel, ModelApiClient<TModel>> {
    [$loadProxy]?: ItemApiState<any, any, any>;
    [$protoVersion]? = ref(0);

    override get $load() {
      return this[$loadProxy]!;
    }
    override get $save() {
      return this.$apiClient.$makeCaller("item", (c) => {
        throw unsupportedError();
      }) as any;
    }
    override get $bulkSave() {
      return this.$apiClient.$makeCaller("item", (c) => {
        throw unsupportedError();
      }) as any;
    }
    override get $delete() {
      return this.$apiClient.$makeCaller("item", (c) => {
        throw unsupportedError();
      }) as any;
    }

    constructor(initialDirtyData?: any) {
      if (
        initialDirtyData &&
        "$metadata" in initialDirtyData &&
        ViewModel.typeLookup?.[initialDirtyData.$metadata.name]
      ) {
        // We know the real concrete type of this ViewModel from the metadata.
        // Return the proper instance directly, bypassing the conversion process.
        return ViewModelFactory.get(
          initialDirtyData.$metadata.name,
          initialDirtyData,
          false
        ) as any;
      }

      super(metadata, new apiClientCtor(), initialDirtyData);

      const vm = this;

      let $load = (vm[$loadProxy] = vm.$apiClient
        .$makeCaller("item", (c, id?: any) => {
          return c.get(id != null ? id : vm.$primaryKey, vm.$params);
        })
        .onFulfilled((state) => {
          const result = state.result!;

          var realCtor = ViewModel.typeLookup![result.$metadata.name];

          // Grab real metadata and API client instances of the concrete type.
          const { $apiClient, $metadata } = new realCtor();

          // Update the tracking ref for prototype version so that instanceof is reactive.
          vm[$protoVersion]!.value++;
          delete vm[$protoVersion];

          // Convert the ViewModel instance to the target type:
          Object.setPrototypeOf(vm, realCtor.prototype);

          // Convert the ApiClient instance to the target type:
          Object.setPrototypeOf(
            vm.$apiClient,
            Object.getPrototypeOf($apiClient)
          );
          vm.$apiClient.$metadata = $metadata;

          // Populate the properties of the $load caller on the real $load caller instance.
          //@ts-expect-error protected prop or fn
          vm.$load.setResponseProps($load.rawResponse.data);
          //@ts-expect-error protected prop or fn
          vm.$load.__rawResponse.value = $load.rawResponse;
          vm.$load.isLoading = false;
          vm.$load.concurrencyMode = $load.concurrencyMode;

          //@ts-expect-error cleaning up for GC
          $load = undefined;
          delete vm[$loadProxy];

          vm.$loadCleanData(result);
        }));
    }
  }

  Object.defineProperty(AbstractVmProxy, "name", {
    value: metadata.name + "ViewModelProxy",
  });

  defineProps(AbstractVmProxy, metadata);

  // Make `$metadata` reactive so components depending on it update when it changes.
  Object.defineProperty(AbstractVmProxy.prototype, "$metadata", {
    get() {
      this[$protoVersion]?.value.toString();
      return metadata;
    },
  });

  return AbstractVmProxy as any;
}

export interface BulkSaveRequestRawItem {
  model: ViewModel;
  metadata: ModelType;
  action: BulkSaveRequestItem["action"];
  refs: BulkSaveRequestItem["refs"] & {};
  isRoot: boolean;
  errors?: string[];
  /** @internal */
  visited: boolean;
  /** @internal */
  isEssential: boolean;
}

export abstract class ListViewModel<
  TModel extends Model<ModelType> = any,
  TApi extends ModelApiClient<TModel> = ModelApiClient<TModel>,
  TItem extends ViewModel = ViewModel<TModel, TApi>
> {
  /** Make nonreactive with Vue, preventing ViewModel instance from being wrapped with a Proxy.
   * Instead, we make individual members reactive with `reactive`/`ref`.
   *
   * We have to do this because `reactive` doesn't play nice with prototyped objects.
   * Any sets to a setter on the ViewModel class will trigger the reactive proxy,
   * and since the setter is defined on the prototype and Vue checks hasOwnProperty
   * when determining if a field is new on an object, all setters trigger reactivity
   * even if the value didn't change.
   * @internal
   */
  readonly [ReactiveFlags_SKIP] = true;

  /** Static lookup of all generated ListViewModel types. */
  public static typeLookup: ListViewModelTypeLookup | null = null;

  /** @internal  */
  private _params = ref(new ListParameters());

  /** The parameters that will be passed to `/list` and `/count` calls. */
  public get $params(): ListParameters {
    return this._params.value;
  }
  public set $params(val) {
    this._params.value = val;
  }

  /** Wrapper for `$params.dataSource` */
  public get $dataSource(): ListParameters["dataSource"] {
    return this.$params.dataSource;
  }
  public set $dataSource(val) {
    this.$params.dataSource = val;
  }

  /** Wrapper for `$params.includes` */
  public get $includes() {
    return this.$params.includes;
  }
  public set $includes(val) {
    this.$params.includes = val;
  }

  /** Wrapper for `$params.search` */
  public get $search() {
    return this.$params.search;
  }
  public set $search(val) {
    this.$params.search = val;
  }

  /** Wrapper for `$params.filter`.
   * 
   * A collection of key-value pairs to filter by,
   * where keys are property names on the type and values are as follows:
   * 
- Strings will match exactly unless an asterisk is found in the filter, in which case they will be matched with `string.StartsWith` with the asterisk stripped out.
- Numeric values will match exactly. Multiple comma-delimited values will create a filter that will match on any of the provided values. 
- Enums will match by string or numeric value. Multiple comma-delimited values will create a filter that will match on any of the provided values.
- Dates with a time component will be matched exactly.
- Dates with no time component will match any dates that fell on that day.
- The values `null` and `"null"` match a `null` property value (except string properties).
  */
  public get $filter() {
    return this.$params.filter;
  }
  public set $filter(val) {
    this.$params.filter = val;
  }

  /** Wrapper for `$params.orderBy` */
  public get $orderBy() {
    return this.$params.orderBy;
  }
  public set $orderBy(val) {
    this.$params.orderBy = val;
  }

  /**
   * @internal
   */
  private _lightweight = false;

  /** The plain model items that have been loaded into this ListViewModel.
   * These instances do not reflect any changes made to the contents of `$items`.
   */
  public get $modelItems() {
    return this.$load.result || [];
  }

  /** Returns true if `$modelOnlyMode` has been enabled. */
  public get $modelOnlyMode(): boolean {
    return this._lightweight;
  }

  /**
   * Put the ListViewModel into a lightweight mode where `$items` is not populated with ViewModel instances.
   * Result can instead be read from `$modelItems`.
   *
   * This mode allows much better performance when loading large numbers of items, especially in read-only contexts.
   */
  public set $modelOnlyMode(val: boolean) {
    if (!val) {
      throw new Error("Model-only mode cannot be disabled once enabled.");
    }
    this._lightweight = true;
    this._items.value = undefined;
  }

  /**
   * The current set of items that have been loaded into this ListViewModel.
   * @internal
   */
  private _items = ref();

  public get $items(): ViewModelCollection<TItem, TModel> {
    let value = this._items.value;
    if (!value) {
      if (this._lightweight) {
        throw new Error(
          "The ListViewModel instance is in model-only mode. Items may only be retrieved from `.$modelItems`, not `.$items`."
        );
      }
      value = new ViewModelCollection(this.$metadata, this);

      // In order to avoid vue seeing that we mutated a `ref` in a getter,
      // replace the entire ref when doing this lazy initialization.
      // See test "$items initializer doesn't trigger reactivity".
      this._items = ref(value);
    }
    return value;
  }
  public set $items(val: TItem[]) {
    if (this._lightweight) {
      throw new Error(
        "The ListViewModel instance is in model-only mode. `.$items` must not be populated."
      );
    }

    if ((this._items.value as any) === val) return;

    const vmc = new ViewModelCollection(this.$metadata, this);
    if (val) vmc.push(...val);
    this._items.value = vmc;
  }

  /** True if the page set in $params.page is greater than 1 */
  public get $hasPreviousPage() {
    return (this.$params.page || 1) > 1;
  }
  /** True if the count retrieved from the last load indicates that there may be pages after the page set in $params.page */
  public get $hasNextPage() {
    // -1 is used to signal an unknown number of pages.
    if (this.$load.pageCount === -1) return true;

    return (this.$params.page || 1) < (this.$load.pageCount || 0);
  }

  /** Decrement the page parameter by 1 if there is a previous page. */
  public $previousPage() {
    if (this.$hasPreviousPage) this.$params.page = (this.$params.page || 1) - 1;
  }
  /** Increment the page parameter by 1 if there is a next page. */
  public $nextPage() {
    if (this.$hasNextPage) this.$params.page = (this.$params.page || 1) + 1;
  }

  /** Wrapper for `$params.page` */
  public get $page() {
    return this.$params.page || 1;
  }
  public set $page(val) {
    this.$params.page = Math.max(1, Number(val));
  }

  /** Wrapper for `$params.pageSize` */
  public get $pageSize() {
    return this.$params.pageSize || 1;
  }
  public set $pageSize(val) {
    this.$params.pageSize = Number(val);
  }

  /** The number of pages returned by the last successful load. */
  public get $pageCount() {
    return this.$load.pageCount;
  }

  /**
   * A function for invoking the `/load` endpoint, and a set of properties about the state of the last call.
   */
  get $load() {
    const $load = this.$apiClient
      .$makeCaller("list", (c) => {
        const startTime = performance.now();
        return c.list(this.$params).then((r) => {
          // @ts-expect-error passing data through to `onFulfilled`
          r.__startTime = startTime;
          return r;
        });
      })
      .onFulfilled((state) => {
        if (!this._lightweight) {
          const result = state.result;

          // If there's no captured start time, assume the data is from response caching
          // and use the oldest possible time (0).
          // @ts-expect-error passed through from invoker
          const startTime = state.rawResponse?.__startTime ?? 0;

          if (result) {
            this.$items = rebuildModelCollectionForViewModelCollection<
              TModel,
              TItem
            >(this.$metadata, this.$items, result, startTime, true);
          }
        }
      });

    // Lazy getter technique - don't create the caller until/unless it is needed,
    // since creation of api callers is a little expensive.
    Object.defineProperty(this, "$load", { value: $load });

    return $load;
  }

  /**
   * A function for invoking the `/count` endpoint, and a set of properties about the state of the last call.
   */
  get $count() {
    const $count = this.$apiClient.$makeCaller("item", (c) =>
      c.count(this.$params)
    );

    // Lazy getter technique - don't create the caller until/unless it is needed,
    // since creation of api callers is a little expensive.
    Object.defineProperty(this, "$count", { value: $count });

    return $count;
  }

  /** @internal Internal autoload state */
  private _autoLoadState = new AutoCallState();

  /**
   * Starts auto-loading of the list as changes to its parameters occur.
   * Only usable from Vue setup() or `script setup`. Otherwise, use $startAutoLoad().
   * @param options Options that control the auto-load behavior.
   */
  public $useAutoLoad(options: AutoLoadOptions<this> = {}) {
    const vue = getCurrentInstance()?.proxy;
    if (!vue)
      throw new Error(
        "$useAutoLoad can only be used inside setup(). Consider using $startAutoLoad if you're not using Vue composition API."
      );
    return this.$startAutoLoad(vue, options);
  }

  /**
   * Starts auto-loading of the list as changes to its parameters occur.
   * @param vue A Vue instance through which the lifecycle of the watcher will be managed.
   * @param options Options that control the auto-load behavior.
   */
  public $startAutoLoad(vue: VueInstance, options: AutoLoadOptions<this> = {}) {
    vue = getPublicInstance(vue);

    const {
      wait = 1000,
      predicate = undefined,
      debounce: debounceOptions,
    } = options;
    this.$stopAutoLoad();

    const enqueueLoad = debounce(
      () => {
        if (!this._autoLoadState.active) return;

        // Check the predicate again incase its state has changed while we were waiting for the debouncing timer.
        if (predicate && !predicate(this)) {
          return;
        }

        if (this.$load.isLoading && this.$load.concurrencyMode != "cancel") {
          // Load already in progress. Enqueue another attempt.
          enqueueLoad();
        } else {
          // No loads in progress, or concurrency is set to cancel - go for it.
          this.$load();
        }
      },
      wait,
      debounceOptions
    );

    const onChange = () => {
      if (predicate && !predicate(this)) {
        return;
      }
      enqueueLoad();
    };

    const watcher = vue.$watch(
      // Watch the stringified version of the params, since if we watch the object itself,
      // insignificant changes will incorrectly trigger reloads,
      // e.g. when c-admin-table remaps params from the querystring.
      () => JSON.stringify(mapParamsToDto(this.$params)),
      onChange
    );
    startAutoCall(this._autoLoadState, vue, watcher, enqueueLoad);

    if (options.immediate) {
      // Immediate load doesn't use `enqueueLoad` so that there's no delay.
      this.$load();
    }
  }

  /** Stops auto-loading if it is currently enabled. */
  public $stopAutoLoad() {
    this._autoLoadState.cleanup?.();
  }

  /** @internal Internal autosave state */
  private _autoSaveState = new AutoCallState();

  /**
   * Enables auto save for the items in the list.
   * Only usable from Vue setup() or `script setup`. Otherwise, use $startAutoSave().
   * @param options Options to control how the auto-saving is performed.
   */
  public $useAutoSave(options: AutoSaveOptions<this> = {}) {
    const vue = getCurrentInstance()?.proxy;
    if (!vue)
      throw new Error(
        "$useAutoSave can only be used inside setup(). Consider using $startAutoSave if you're not using Vue composition API."
      );
    return this.$startAutoSave(vue, options);
  }

  /**
   * Enables auto save for the items in the list.
   * @param vue A Vue instance through which the lifecycle of the watcher will be managed.
   * @param options Options to control how the auto-saving is performed.
   */
  public $startAutoSave(vue: VueInstance, options: AutoSaveOptions<this> = {}) {
    vue = getPublicInstance(vue);

    if (this._lightweight) {
      throw new Error("Autosave cannot be used with $modelOnlyMode enabled.");
    }

    let state = this._autoSaveState;

    if (state?.active && state.options === options) {
      // If already active using the exact same options object, don't restart.
      return;
    }

    this.$stopAutoSave();

    state = this._autoSaveState ??= new AutoCallState<AutoSaveOptions<any>>();
    state.options = options;
    state.vue = vue;

    const watcher = vue.$watch(
      () => [...this.$items.map((i) => i.$stableId)],
      () => {
        for (const item of this.$items) {
          item.$startAutoSave(state.vue!, state.options);
        }
      },
      { immediate: true, deep: true }
    );

    startAutoCall(state, vue, watcher);
  }

  /** Stops auto-saving if it is currently enabled. */
  public $stopAutoSave() {
    this._autoSaveState?.cleanup?.();
    for (const item of this.$items) {
      item.$stopAutoSave();
    }
  }

  /** Returns true if auto-saving is currently enabled. */
  public get $isAutoSaveEnabled() {
    return this._autoSaveState?.active;
  }

  constructor(
    // The following MUST be declared in the constructor so its value will be available to property initializers.

    /** The metadata representing the type of data that this ViewModel handles. */
    public readonly $metadata: TModel["$metadata"],

    /** Instance of an API client for the model through which direct, stateless API requests may be made. */
    public readonly $apiClient: TApi
  ) {
    markRaw(this);
  }
}

export class ServiceViewModel<
  TMeta extends Service = Service,
  TApi extends ServiceApiClient<TMeta> = ServiceApiClient<TMeta>
> {
  /** Make nonreactive with Vue, preventing ViewModel instance from being wrapped with a Proxy.
   * Instead, we make individual members reactive with `reactive`/`ref`.
   *
   * We have to do this because `reactive` doesn't play nice with prototyped objects.
   * Any sets to a setter on the ViewModel class will trigger the reactive proxy,
   * and since the setter is defined on the prototype and Vue checks hasOwnProperty
   * when determining if a field is new on an object, all setters trigger reactivity
   * even if the value didn't change.
   * @internal
   */
  readonly [ReactiveFlags_SKIP] = true;

  /** Static lookup of all generated ServiceViewModel types. */
  public static typeLookup: ServiceViewModelTypeLookup | null = null;

  constructor(
    /** The metadata representing the type of data that this ViewModel handles. */
    public readonly $metadata: TMeta,

    /** Instance of an API client for the model through which direct, stateless API requests may be made. */
    public readonly $apiClient: TApi
  ) {
    markRaw(this);
  }
}

/** Factory for creating new ViewModels from some initial data.
 *
 * For all ViewModels created recursively as a result of creating the root ViewModel,
 * the same ViewModel instance will be returned whenever the exact same `initialData` object is encountered.
 */
export class ViewModelFactory {
  private static current: ViewModelFactory | null = null;

  /** @internal */
  static get isInScope() {
    return !!this.current;
  }

  private map = new Map<any, ViewModel>();

  /** Ask the factory for a ViewModel for the given type and initial data.
   * The instance may be a brand new one, or may be already existing
   * if the same initialData has already been seen.
   */
  get(typeName: string, initialData: any) {
    const map = this.map;

    if (map.has(initialData)) {
      return map.get(initialData)!;
    }

    if (initialData instanceof ViewModel) {
      return initialData;
    }

    if (ViewModel.typeLookup === null) {
      throw Error(
        "Static `ViewModel.typeLookup` is not defined. It should get defined in viewmodels.g.ts."
      );
    }

    // If the incoming data has metadata, use it.
    // This allows derived types to instantiate as their real type
    // when loading them into a collection or property of the base type.
    const vmCtor =
      "$metadata" in initialData
        ? ViewModel.typeLookup[initialData.$metadata.name]
        : ViewModel.typeLookup[typeName];

    if (!vmCtor) {
      throw Error(
        `Type ${typeName} does not have a generated ViewModel class. If this is an abstract type, use one of the type's concrete implementations instead.`
      );
    }

    const vm = new vmCtor() as unknown as ViewModel;
    map.set(initialData, vm);

    vm.$loadFromModel(initialData, this.isCleanData);

    return vm;
  }

  /** Provide a pre-existing instance to the factory. */
  set(initialData: any, vm: ViewModel) {
    this.map.set(initialData, vm);
  }

  private processed = new Map<any, Set<any>>();
  /** Determine if the given initialData was already mapped to `vm`. */
  shouldProcess(initialData: any, vm: ViewModel) {
    let targets = this.processed.get(initialData);
    if (!targets) {
      this.processed.set(initialData, (targets = new Set()));
    }
    if (targets.has(vm)) {
      return false;
    }
    targets.add(vm);
    return true;
  }

  public static scope<TRet>(
    action: (factory: ViewModelFactory) => TRet,
    isCleanData: DataFreshness
  ) {
    if (!ViewModelFactory.current) {
      // There is no current factory. Make a new one.
      ViewModelFactory.current = new ViewModelFactory(isCleanData);
      try {
        // Perform the action, and when we're done, destroy the factory.
        return action(ViewModelFactory.current);
      } finally {
        ViewModelFactory.current = null;
      }
    } else {
      // Perform the action using the already existing factory.
      return action(ViewModelFactory.current);
    }
  }

  public static get(
    typeName: string,
    initialData: any,
    isCleanData: DataFreshness
  ) {
    return ViewModelFactory.scope(function (factory) {
      return factory.get(typeName, initialData);
    }, isCleanData);
  }

  private constructor(private isCleanData: DataFreshness = true) {}
}

/** Gets a human-friendly description for ViewModelCollection error messages. */
function viewModelCollectionName($metadata: ModelCollectionValue | ModelType) {
  const collectedTypeMeta =
    $metadata.type == "model" ? $metadata : $metadata.itemType.typeDef;

  const str = `a collection of ${collectedTypeMeta.name}`;

  return $metadata.type == "model" ? str : `${$metadata.name} (${str})`;
}

function viewModelCollectionMapItems<T extends ViewModel, TModel extends Model>(
  items: (T | Partial<TModel>)[],
  vmc: ViewModelCollection<ViewModel, TModel>,
  isCleanData: boolean
) {
  const collectedTypeMeta =
    vmc.$metadata.type == "model"
      ? vmc.$metadata
      : vmc.$metadata.itemType.typeDef;

  return items.map((val) => {
    if (val == null) {
      throw Error(`Cannot push null to a collection of ViewModels.`);
    }

    if (typeof val !== "object") {
      throw Error(
        `Cannot push a non-object to ${viewModelCollectionName(vmc.$metadata)}`
      );
    }
    // Sanity check. Probably not crucial if this ends up causing issues. A warning would probably suffice too.
    else if (
      "$metadata" in val &&
      val.$metadata != collectedTypeMeta &&
      !collectedTypeMeta.derivedTypes?.includes(val.$metadata)
    ) {
      throw Error(
        `Type mismatch - attempted to assign a ${
          val.$metadata.name
        } to ${viewModelCollectionName(vmc.$metadata)}`
      );
    }

    let viewModel;
    if (val instanceof ViewModel) {
      // Already a viewmodel. Do nothing
      viewModel = val;
    } else {
      // Incoming is a Model. Make a ViewModel from it.
      viewModel = val = ViewModelFactory.get(
        collectedTypeMeta.name,
        val,
        isCleanData
      ) as unknown as T & ViewModel;
    }

    // $parent and $parentCollection are intentionally private -
    // they're just for internal tracking of stuff
    // and probably shouldn't be used in custom code.
    // So, we'll cast to `any` so we can set them here.
    viewModel.$parent = vmc.$parent;
    viewModel.$parentCollection = vmc as any;

    // If deep autosave is active, propagate it to the ViewModel instance being attached to the object graph.
    const autoSaveState: AutoCallState<AutoSaveOptions<any>> = (
      vmc.$parent as any
    )._autoSaveState?.value;
    if (autoSaveState?.active && autoSaveState.options?.deep) {
      viewModel.$startAutoSave(autoSaveState.vue!, autoSaveState.options);
    }

    return viewModel;
  });
}

function resolveProto(obj: ViewModelCollection<any, any>): Array<any> {
  // Babel does some stupid nonsense where it will wrap our proto
  // in another proto. This breaks things if coalesce-vue is imported from source,
  // or if we were to at some point in the future emit a esnext version of coalesce-vue.
  const proto = Object.getPrototypeOf(obj);
  if (obj.push == proto.push) {
    // `proto` is the wrapper because it contains our own `push` (and other methods).
    // Go up one more level.
    return Object.getPrototypeOf(proto);
  }
  return proto;
}

export class ViewModelCollection<
  T extends ViewModel,
  TModel extends Model
> extends Array<T> {
  readonly $metadata!:
    | ModelCollectionValue
    | ModelCollectionNavigationProperty
    | ModelType;
  readonly $parent!: ViewModel | ListViewModel;

  $hasLoaded!: boolean;

  override push(...items: (T | Partial<TModel>)[]): number {
    const viewModelItems = viewModelCollectionMapItems<T, TModel>(
      items,
      this,
      true
    );

    return super.push(...viewModelItems);
  }

  override splice(start: number, deleteCount?: number, ...items: T[]): T[] {
    const viewModelItems: any[] = items
      ? viewModelCollectionMapItems(items, this, true)
      : items;

    return super.splice(start, deleteCount as any, ...viewModelItems);
  }

  constructor(
    $metadata: ModelCollectionValue | ModelType,
    $parent: ViewModel | ListViewModel
  ) {
    super();
    Object.defineProperties(this, {
      // These properties need to be non-enumerable to avoid them from being looped over
      // during iteration of the array if `for ... in ` is used.
      // We also don't want Vue to bother making them reactive because it won't be beneficial.
      $metadata: {
        value: $metadata,
        enumerable: false,
        writable: false,
        configurable: false,
      },
      $parent: {
        value: $parent,
        enumerable: false,
        writable: false,
        configurable: false,
      },
      $hasLoaded: {
        value: false,
        enumerable: false,
        writable: true,
        configurable: false,
      },
    });

    // Force methods like .filter, .slice to produce plain arrays,
    // not new ViewModelCollection instances.
    // See test "$items.filter produces a plain array".
    Object.defineProperties(this, {
      constructor: {
        value: Array.constructor,
        enumerable: false,
        writable: false,
        configurable: false,
      },
    });

    return reactive(this) as this;
  }
}

type DebounceOptions = {
  /** Time, in milliseconds, to delay. Passed as the second parameter to lodash's `debounce` function. */
  wait?: number;
  /** Additional options to pass to the third parameter of lodash's `debounce` function. */
  debounce?: DebounceSettings;
};

type AutoLoadOptions<TThis> = DebounceOptions & {
  /** A function that will be called before autoloading that can return false to prevent a load. */
  predicate?: (viewModel: TThis) => boolean;

  /** If true, an immediate initial load of the list will be performed. Otherwise, the initial auto-load of the list won't occur until the first change to its parameters occur. */
  immediate?: boolean;
};

type AutoSaveOptions<TThis> = DebounceOptions &
  (
    | {
        /** A function that will be called before autosaving that can return false to prevent a save. */
        predicate?: (viewModel: TThis) => boolean;

        /** If true, auto-saving will also be enabled for all view models that are
         * reachable from the navigation properties & collections of the current view model. */
        deep?: false;
      }
    | {
        /** A function that will be called before autosaving that can return false to prevent a save. */
        predicate?: (viewModel: ViewModel) => boolean;

        /** If true, auto-saving will also be enabled for all view models that are
         * reachable from the navigation properties & collections of the current view model. */
        deep: true;
      }
  );

export interface BulkSaveOptions {
  /** A predicate that will be applied to each modified model
   * to determine if it should be included in the bulk save operation.
   *
   * The predicate is applied before validation (`$hasError`), allowing
   * it to be used to skip over entities that have client validation errors
   * that would otherwise cause the entire bulk save operation to fail.
   * */
  predicate?: (viewModel: ViewModel, action: "save" | "delete") => boolean;

  /** Additional root items that will be traversed for items that need saving.
   * Use to add items that aren't attached to the target of the bulk save,
   * but are still desired to be saved during the same operation.
   */
  additionalRoots?: ViewModel[];
}

/**
 * Dynamically adds getter/setter properties to a class. These properties wrap the properties in its instances' $data objects.
 * @param ctor The class to add wrapper properties to
 * @param metadata The metadata describing the properties to add.
 */
export function defineProps<T extends new () => ViewModel>(
  ctor: T,
  metadata: ModelType
) {
  const props = Object.values(metadata.props);
  const descriptors = {} as PropertyDescriptorMap;

  if (metadata.baseTypes?.some((base) => base.abstract)) {
    // Make the `instanceof` operator against this type reactive if the type
    // has a known abstract base class such that an instance could change types via AbstractVmProxy
    Object.defineProperty(ctor, Symbol.hasInstance, {
      value(x: any) {
        // Take a dependency, tracked per instance, that will update when the instance changes type.
        x[$protoVersion]?.value.toString();
        return Object[Symbol.hasInstance].call(this, x);
      },
    });
  }

  descriptors["$metadata"] = {
    enumerable: true,
    configurable: true,
    value: metadata,
  };

  for (let i = 0; i < props.length; i++) {
    const prop = props[i];
    const propName = prop.name;

    const hasWatcherFlag = Symbol("watching collection for dirty " + propName);

    descriptors[propName] = {
      enumerable: true,
      configurable: true,
      get: function (this: InstanceType<T>) {
        return (this as any).$data[propName];
      },
      set:
        prop.type == "model"
          ? function (this: InstanceType<T>, incomingValue: any) {
              if (incomingValue != null) {
                if (typeof incomingValue !== "object") {
                  throw Error(
                    `Cannot assign a non-object to ${metadata.name}.${propName}`
                  );
                } else if ("$metadata" in incomingValue) {
                  if (
                    incomingValue.$metadata.name != prop.typeDef.name &&
                    !prop.typeDef.derivedTypes?.includes(
                      incomingValue.$metadata
                    )
                  ) {
                    throw Error(
                      `Type mismatch - attempted to assign a ${incomingValue.$metadata.name} to ${metadata.name}.${propName}`
                    );
                  }
                }

                if (incomingValue instanceof ViewModel) {
                  // Already a viewmodel. Do nothing
                } else {
                  // Incoming is a Model. Make a ViewModel from it.
                  // This is require so that input components work if a component sets the navigation prop to a model instance.
                  incomingValue = ViewModelFactory.get(
                    prop.typeDef.name,
                    incomingValue,
                    !!incomingValue[prop.typeDef.keyProp.name] // Assume the data is clean if it has a PK
                  );
                }

                // If deep autosave is active, propagate it to the new ViewModel instance.
                const autoSaveState = this._autoSaveState?.value;
                if (autoSaveState?.active && autoSaveState.options?.deep) {
                  incomingValue.$startAutoSave(
                    autoSaveState.vue!,
                    autoSaveState.options
                  );
                }

                incomingValue.$parent = this;
              }

              (this as any).$data[propName] = incomingValue;

              // Set the foreign key using the PK of the incoming object.
              // This may end up being redundant if we're in the process
              // of copying the props of an object that already has the FK,
              // but it will help ensure 100% correctness.
              if (prop.role == "referenceNavigation") {
                // When setting an object, fix up the foreign key using the value pulled from the object
                // if it has a value.
                const incomingPk = incomingValue
                  ? incomingValue[prop.principalKey.name]
                  : null;

                // Set on `this`, not `$data`, in order to trigger $isDirty in the
                // setter function for the FK prop.
                (this as any)[prop.foreignKey.name] = incomingPk;

                if (incomingValue && incomingPk == null) {
                  // If the incoming principal model doesn't have a PK yet, mark the FK as dirty.
                  // Then, when a save is performed, `mapToDto` will discover and fixup the FK
                  // if the principal's PK has received a value in the interim.
                  this.$setPropDirty(prop.foreignKey.name);
                }
              }
            }
          : prop.type == "collection" && prop.itemType.type == "model"
          ? function (this: InstanceType<T>, incomingValue: any) {
              let hasLoaded = false;
              if (incomingValue == null) {
                // Usability niceness - make an empty array if the incoming is null.
                // This shouldn't have any adverse effects that I can think of.
                // This will cause the viewmodel collections to always be initialized with empty arrays
                incomingValue = [];
              } else if (!Array.isArray(incomingValue)) {
                throw Error(
                  `Cannot assign a non-array to ${metadata.name}.${propName}`
                );
              } else {
                hasLoaded = true;
              }

              const $data = (this as any).$data;
              const old = $data[propName];

              if (old === incomingValue) {
                // Setting same value. Do nothing.
                return;
              }

              const vmc = new ViewModelCollection(
                prop as ModelCollectionValue,
                this
              );
              // Mark the collection so that we can determine that it has been loaded,
              // versus a collection that was never loaded because the server never populated it.
              // This lets us tell if the collection is truly empty, or empty because it isn't loaded.
              vmc.$hasLoaded = hasLoaded;
              vmc.push(...incomingValue);
              $data[propName] = vmc;
            }
          : function (this: InstanceType<T>, incomingValue: any) {
              const $data = (this as any).$data;

              // Optimization: read old data from raw,
              // because we're just using it to avoid a set if we don't need to,
              // so we don't want to be wasting time on dependency tracking.
              const $dataRaw = toRaw($data);
              const old = $dataRaw[propName];

              // First, check strict equality. This will handle the 90% most common case.
              if (old === incomingValue) {
                return;
              }

              if (
                prop.type == "object" &&
                incomingValue != null &&
                !("$metadata" in incomingValue)
              ) {
                convertToModel(incomingValue, prop.typeDef);
              }

              // If strict equality fails, try to use valueOf() to compare.
              // valueOf() helps with Date instances that represent the same time value.
              // If either side is null, it is ok to set $isDirty, since we
              // know that if we got this far, BOTH sides aren't both null.
              if (old?.valueOf() !== incomingValue?.valueOf()) {
                $data[propName] = incomingValue;

                this.$setPropDirty(propName);

                // For collections of primitives,
                // we need to setup a watcher on the prop so that direct collection
                // mutations will also trigger the dirty flag.
                // Its OK that we only set this up in the setter
                // since there's no point in watching an empty collection.
                if (
                  prop.role == "value" &&
                  prop.type == "collection" &&
                  !prop.dontSerialize &&
                  !(this as any)[hasWatcherFlag]
                ) {
                  (this as any)[hasWatcherFlag] = true;
                  if (!watcherFinalizationRegistry) {
                    //@ts-expect-error
                    if (!window.__coalesce_warned_collection_watcher) {
                      //@ts-expect-error
                      window.__coalesce_warned_collection_watcher = true;
                      console.warn(
                        "Unable to setup dirty watcher for collection prop mutations because FinalizationRegistry is not available."
                      );
                    }
                  } else {
                    // NB: At the time of writing this code this does work to dispose the watcher
                    // when the VM instance is GC'd. HOWEVER, vue seems to currently be bad
                    // at removing refs to `script setup` data and is retaining references.

                    // Must capture a weak ref to `this` so that the effect of the watcher
                    // isn't preventing the viewmodel from being disposed.
                    const weakThis = new WeakRef(this);
                    watcherFinalizationRegistry.register(
                      this,
                      watch(
                        () => $data[propName],
                        () => weakThis.deref()?.$setPropDirty(propName),
                        { deep: true, flush: "sync" }
                      )
                    );
                  }
                }

                if (prop.role == "foreignKey" && prop.navigationProp) {
                  /*
                  If there's a navigation property for this FK,
                  we need to null it out if the current value of the 
                  navigation prop is non-null and the incoming value of the FK does not agree with the  PK on the value of the navigation prop.
                */
                  const currentObject = $dataRaw[prop.navigationProp.name];
                  if (
                    currentObject != null &&
                    incomingValue != currentObject[prop.principalKey.name]
                  ) {
                    // Set on `$data`, not `this`.
                    // We don't want to trigger the "model" setter
                    // since it basically does nothing when the value is null,
                    // and it would also attempt to perform fixup of the FK prop,
                    // but we're already doing just that.
                    $data[prop.navigationProp.name] = null;
                  }
                }
              }
            },
    };
  }

  Object.defineProperties(ctor.prototype, descriptors);
}

export interface ViewModelTypeLookup {
  [name: string]: new (initialData?: any) => ViewModel;
}
export interface ListViewModelTypeLookup {
  [name: string]: new () => ListViewModel<any, any, any>;
}
export interface ServiceViewModelTypeLookup {
  [name: string]: new () => ServiceViewModel;
}

export type ModelOf<T> = T extends ViewModel<infer TModel> ? TModel : never;

/** Do not export.
 *
 * Doesn't strictly return collections of ViewModels,
 * but instead expects the receiving setter of the array to be a ViewModelCollection.
 */
function rebuildModelCollectionForViewModelCollection<
  TModel extends Model<ModelType> = any,
  TItem extends ViewModel<TModel, any, any> = any
>(
  type: ModelType,
  currentValue: Array<TItem>,
  incomingValue: Array<any>,
  isCleanData: DataFreshness,
  purgeUnsaved: boolean
) {
  ViewModelFactory.scope((factory) => {
    if (!Array.isArray(currentValue)) {
      currentValue = [];
    }

    let incomingLength = incomingValue.length;
    let currentLength = currentValue.length;

    // There are existing items. We need to surgically merge in the incoming items,
    // keeping existing ViewModels the same based on keys.
    const pkName = type.keyProp.name;
    const existingItemsMap = new Map<any, TItem>();
    const existingItemsWithoutPk = [];
    for (let i = 0; i < currentLength; i++) {
      const item = currentValue[i];
      const itemPk = item.$primaryKey;

      if (itemPk) {
        existingItemsMap.set(itemPk, item);
      } else {
        existingItemsWithoutPk.push(item);
      }
    }

    // Rebuild the currentValue array, using existing items when they exist,
    // otherwise using the incoming items.

    for (let i = 0; i < incomingLength; i++) {
      const incomingItem = incomingValue[i];
      const incomingItemPk = incomingItem[pkName];
      const existingItem = existingItemsMap.get(incomingItemPk);

      if (existingItem) {
        factory.set(incomingItem, existingItem);

        existingItem.$loadFromModel(incomingItem, isCleanData);

        if (currentValue[i] === existingItem) {
          // The existing item is not moving position. Do nothing.
        } else {
          // Replace the item currently at this position with the existing item.
          currentValue.splice(i, 1, existingItem);
        }
      } else {
        const incomingVm = factory.get(type.name, incomingItem) as TItem;

        if (currentValue[i]) {
          // There is something else already in the array at this position. Replace it.
          currentValue.splice(i, 1, incomingVm);
        } else {
          // Nothing in the current array at this position. Just stick it in.
          currentValue.push(incomingVm);
        }
      }
    }

    if (existingItemsWithoutPk.length && !purgeUnsaved) {
      // Add to the end of the collection any existing items that do not have primary keys.
      // This behavior exists to prevent losing items on the client
      // that may not yet be saved in the event that the parent of the collection
      // get reloaded from a save.
      // If this behavior is undesirable in a specific circumstance,
      // it is trivial to manually remove unsaved items after a .$save() is peformed.

      const existingItemsLength = existingItemsWithoutPk.length;
      for (let i = 0; i < existingItemsLength; i++) {
        const existingItem = existingItemsWithoutPk[i];
        const currentItem = currentValue[incomingLength];

        if (existingItem === currentItem) {
          // The existing item is not moving position. Do nothing.
        } else {
          // Replace the item currently at this position with the existing item.
          currentValue.splice(incomingLength, 1, existingItem);
        }

        incomingLength += 1;
      }
    }

    // If the new collection is shorter than the existing length,
    // remove the extra items.
    if (currentLength > incomingLength) {
      currentValue.splice(incomingLength, currentLength - incomingLength);
    }
  }, isCleanData);

  // Let the receiving ViewModelCollection handle the conversion of the contents
  // into ViewModel instances.
  return currentValue;
}

/**
 * Updates the target model with values from the source model.
 * @param target The viewmodel to be updated.
 * @param source The model whose values will be used to perform the update.
 * @param skipDirty If true, only non-dirty props, and related objects, will be updated.
 * Basic properties on target that are dirty will be skipped.
 * @param purgeUnsaved If true, unsaved items lingering in collections that are not in `source` will be removed.
 * @param skipStale If true, only props not actively being saved, and related objects, will be updated.
 * Basic properties on target that are currently being saved will be skipped.
 */
export function updateViewModelFromModel<
  TViewModel extends ViewModel<Model<ModelType>>
>(
  target: TViewModel,
  source: Indexable<{}>,
  skipDirty = false,
  isCleanData: DataFreshness = true,
  purgeUnsaved = false,
  skipStale = false
) {
  ViewModelFactory.scope(function (factory) {
    // Skip if we already applied this source to the target.
    if (!factory.shouldProcess(source, target)) {
      return;
    }

    // Add the root ViewModel to the factory
    // so that when existing ViewModels are being updated,
    // duplicate VM instances won't be created needlessly.

    // "Existing ViewModels" includes user-instantiated instances
    // (i.e. those not instantiated by code in this file).

    factory.set(source, target);

    const metadata = target.$metadata;

    // Sanity check. Probably not crucial if this ends up causing issues. A warning would probably suffice too.
    if ("$metadata" in source && source.$metadata != metadata) {
      throw Error(
        `Attempted to load a ${metadata.name} ViewModel with a ${source.$metadata.name} object.`
      );
    }

    // Optimization: read old data from raw,
    // because we're just using it to avoid a set if we don't need to,
    // so we don't want to be wasting time on dependency tracking.
    // We also want to skip the getter from defineProps for the same reason.
    const $data = (target as any).$data;
    const $dataRaw = toRaw($data);

    if (isCleanData) {
      // When loading clean data, remove any pending bulk deletes
      // because we should expect that any pending delete items are either:
      // 1) Already deleted and therefore no longer need to be contained in $removedItems, OR
      // 2) Not deleted and therefore present in the incoming data, which means we have two copies
      //    of the entity, each in a different state. If an interface is using bulk saves
      //    and performs a load of clean data (e.g. by calling `/load`),
      //    we assuming they're doing so to reset local state.
      delete target.$removedItems;
    }

    let incomingIsStale = false;
    if (typeof isCleanData == "number") {
      if (skipStale && isCleanData < target._dataAge) {
        console.log(
          `Skipped loading ${metadata.name} ${
            target.$primaryKey
          }: incoming data is ${(target._dataAge - isCleanData).toFixed(
            3
          )}ms older than the last known clean data.`
        );
        incomingIsStale = true;
      }
      target._dataAge = isCleanData;
    } else if (isCleanData) {
      target._dataAge = performance.now();
    }

    for (const prop of Object.values(metadata.props)) {
      const propName = prop.name as keyof typeof target & string;
      let incomingValue = source[propName];

      // Sanitize incomingValue to not be undefined (to not break Vue's reactivity),
      // since `source` isn't guaranteed to be a model and thus isn't guaranteed that
      // all properties are defined.
      if (incomingValue === undefined) incomingValue = null;

      switch (prop.role) {
        case "referenceNavigation":
          if (incomingValue) {
            const currentValue = $dataRaw[propName];
            if (
              currentValue == null ||
              currentValue[prop.typeDef.keyProp.name] !==
                incomingValue[prop.typeDef.keyProp.name]
            ) {
              // If the current value is null,
              // or if the current value has a different PK than the incoming value,
              // we should create a brand new object.

              if (skipStale && target.$savingProps.has(prop.foreignKey.name)) {
                // This is a pretty rare condition and might be unintuitive as to what happened, so log this.
                console.log(
                  `Skipped loading '${propName}' on ${metadata.name} ${target.$primaryKey}: property is actively saving.`
                );
              } else if (!incomingIsStale) {
                // The setter on the viewmodel will handle the conversion to a ViewModel.
                target[propName] = incomingValue;
              }
            } else {
              // `currentValue` is guaranteed to be a ViewModel by virtue of the
              // implementations of the setters for referenceNavigation properties on ViewModel instances.
              currentValue.$loadFromModel(
                incomingValue,
                isCleanData,
                purgeUnsaved
              );
            }

            // Check if target.$parent is the expected value of this navigation prop,
            // and if it is, update $parent. (The KO stack did this too).
            const parent = target.$parent;
            const newValue =
              currentValue ?? (target[propName] as any as ViewModel);
            if (
              parent instanceof ViewModel &&
              newValue &&
              parent.$metadata === newValue.$metadata &&
              newValue.$primaryKey === parent.$primaryKey &&
              parent !== newValue
            ) {
              parent.$loadFromModel(incomingValue, isCleanData, purgeUnsaved);
            }
          } else {
            // We allow the existing value of the navigation prop to stick around
            // if the server didn't send it back.
            // The setter handling for the foreign key will handle
            // clearing out the current object if it doesn't match the incoming FK.
            // This allows us to keep the existing navigation object
            // even if the server didn't respond with one.
            // However, if the FK has changed to a different value that no longer
            // agrees with the existing navigation object,
            // the FK setter will null the navigation to prevent an inconsistent data model.
          }
          break;
        case "collectionNavigation":
          const currentValue = $data[propName];

          if (incomingValue == null) {
            if (currentValue) {
              // No incoming collection was provided. Allow the existing collection to stick around.
              // Note that this case is different from the incoming value being an empty array,
              // which should be used to explicitly clear our the existing collection.
            } else {
              // Pass null directly through to the VM's setter.
              // The VM's setter will then populate the VM's data with an empty array rather than null.
              target[propName] = null as any;
            }
            break;
          }

          if (!Array.isArray(incomingValue)) {
            throw `Expected array for incoming value for ${metadata.name}.${prop.name}`;
          }

          const newCollection = rebuildModelCollectionForViewModelCollection(
            prop.itemType.typeDef,
            currentValue,
            incomingValue,
            isCleanData,
            purgeUnsaved
          ) as any;

          if (currentValue !== newCollection) {
            target[propName] = newCollection;
          }
          break;

        case "primaryKey":
          // Always update the PK, even if skipDirty is true.
          if ($dataRaw[propName] !== incomingValue) {
            target[propName] = incomingValue;
          }
          break;

        default:
          // We check against the current value here for a minor perf increase -
          // Even though this is redundant with the ViewModel's setters,
          // it avoids calling into the setter if we don't have to,
          // and handles the vast majority of cases. Using $dataRaw also avoids unnecessary reactivity.
          if ($dataRaw[propName] === incomingValue) {
            break;
          }

          if (prop.role == "foreignKey") {
            if (
              incomingValue == null &&
              prop.navigationProp &&
              source[prop.navigationProp.name]
            ) {
              // A value for the navigation property was provided,
              // but a foreign key was not. Do not set the FK to null,
              // since depending on the order of property iteration, doing so might
              // null out the navigation property if the navigation property was already set.
              break;
            }
          }

          if (skipStale && target.$savingProps.has(propName)) {
            // This is a pretty rare condition and might be unintuitive as to what happened, so log this.
            console.log(
              `Skipped loading '${propName}' on ${metadata.name} ${target.$primaryKey}: property is actively saving.`
            );
          } else if (skipDirty && target.$getPropDirty(propName)) {
            // Do nothing. We've historically never logged here, so we'll continue not logging for now.
            // This scenario usually happens if the user is just rapidly inputting into one field, e.g. a text field.
          } else if (!incomingIsStale) {
            target[propName] = incomingValue;
          }
          break;
      }
    }
  }, isCleanData);
}

/* Internal members/helpers */

class AutoCallState<TOptions = any> {
  active: boolean = false;
  cleanup: Function | null = null;

  // Note: these can't be properly typed because Vue ref unwrapping blows everything up.
  vue: any | null = null;
  hooked = new WeakSet<any>();

  options: TOptions | null = null;
  trigger: (() => void) | null = null;

  constructor() {
    // Seal to prevent unnecessary reactivity
    return Object.seal(this);
  }
}

function startAutoCall(
  state: AutoCallState,
  vue: VueInstance,
  watcher?: () => void,
  debouncer?: Cancelable
) {
  if (!state.hooked.has(vue)) {
    state.hooked.add(vue);
    onBeforeUnmount(
      // Only cleanup if the component instance on the state is the owner of the hook.
      // Since we can't cleanup hooks in vue3, this hook may be firing for a component
      // that no longer owns this autocall state, in which case it should be ignored.
      () => state.vue === vue && state.cleanup?.(),
      getInternalInstance(vue)
    );
  }

  state.vue = vue;
  state.cleanup = () => {
    if (!state.active) return;

    // Destroy the watcher
    watcher?.();

    // Cancel the debouncing timer if there is one.
    debouncer?.cancel();

    state.active = false;

    // cleanup for GC
    state.vue = null;
    state.cleanup = null;
  };
  state.active = true;
}

function joinErrors(errors: Iterable<string>) {
  return [...errors].map((e) => e.replace(/\.$/, "")).join(", ") + ".";
}

const watcherFinalizationRegistry =
  typeof FinalizationRegistry !== "undefined"
    ? new FinalizationRegistry<WatchStopHandle>((heldValue) => {
        heldValue();
      })
    : undefined;

declare module "@vue/reactivity" {
  export interface RefUnwrapBailTypes {
    // Prevent Vue's type helpers from brutalizing coalesce view models,
    // which are manually marked to skip reactivity (ReactiveFlags_SKIP)
    // and therefore are never unwrapped anyway.
    coalesceViewModels: ViewModel | ListViewModel | ServiceViewModel;
  }
}<|MERGE_RESOLUTION|>--- conflicted
+++ resolved
@@ -738,20 +738,12 @@
                 // Instead, we check that it has the same name and that the actual intended value
                 // of the reference navigation (`collection.$parent`) is a derived type of the declared type.
                 (collection.$metadata.name == prop.inverseNavigation?.name &&
-<<<<<<< HEAD
                   prop.typeDef.derivedTypes?.includes(
                     collection.$parent.$metadata
-                  )))
-=======
-                  collection.$metadata.type == prop.inverseNavigation.type &&
-                  //@ts-expect-error
-                  collection.$metadata.itemType?.typeDef ==
-                    //@ts-expect-error
-                    prop.inverseNavigation.itemType?.typeDef &&
+                  ) &&
                   //@ts-expect-error
                   collection.$metadata.foreignKey?.name ==
-                    prop.inverseNavigation.foreignKey?.name))
->>>>>>> bbbb55fd
+                    prop.inverseNavigation?.foreignKey?.name))
             ) {
               // The reference navigation property has no value,
               // and the foreign key has no value,
